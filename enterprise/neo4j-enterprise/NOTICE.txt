--- conflicted
+++ resolved
@@ -30,11 +30,8 @@
   Ganglia Integration for Metrics
   Graphite Integration for Metrics
   Lucene Core
-<<<<<<< HEAD
+  Netty
   Metrics Core
-=======
-  Netty
->>>>>>> 5cd7cb3f
   opencsv
   parboiled-core
   parboiled-scala
