--- conflicted
+++ resolved
@@ -36,10 +36,6 @@
   Lucene QueryParsers
   Metrics Core
   Netty
-<<<<<<< HEAD
-  Netty/All-in-One
-=======
->>>>>>> 858b4ae2
   opencsv
   parboiled-core
   parboiled-scala
