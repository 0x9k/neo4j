/*
 * Copyright (c) 2002-2017 "Neo Technology,"
 * Network Engine for Objects in Lund AB [http://neotechnology.com]
 *
 * This file is part of Neo4j.
 *
 * Neo4j is free software: you can redistribute it and/or modify
 * it under the terms of the GNU Affero General Public License as
 * published by the Free Software Foundation, either version 3 of the
 * License, or (at your option) any later version.
 *
 * This program is distributed in the hope that it will be useful,
 * but WITHOUT ANY WARRANTY; without even the implied warranty of
 * MERCHANTABILITY or FITNESS FOR A PARTICULAR PURPOSE.  See the
 * GNU Affero General Public License for more details.
 *
 * You should have received a copy of the GNU Affero General Public License
 * along with this program. If not, see <http://www.gnu.org/licenses/>.
 */
package org.neo4j.causalclustering.backup;

import org.junit.After;
import org.junit.Before;
import org.junit.Ignore;
import org.junit.Rule;
import org.junit.Test;

import java.io.File;
<<<<<<< HEAD
=======
import java.io.IOException;
import java.nio.file.Files;
import java.nio.file.attribute.BasicFileAttributes;
import java.util.HashMap;
import java.util.Map;
import java.util.concurrent.atomic.AtomicBoolean;
import java.util.concurrent.atomic.AtomicInteger;
import java.util.concurrent.atomic.AtomicLong;
import java.util.function.IntFunction;
>>>>>>> f75fe959

import org.neo4j.backup.OnlineBackupSettings;
import org.neo4j.causalclustering.catchup.tx.FileCopyMonitor;
import org.neo4j.causalclustering.catchup.tx.PullRequestMonitor;
import org.neo4j.causalclustering.core.CoreGraphDatabase;
import org.neo4j.causalclustering.discovery.Cluster;
import org.neo4j.causalclustering.discovery.CoreClusterMember;
import org.neo4j.causalclustering.discovery.IpFamily;
import org.neo4j.causalclustering.discovery.SharedDiscoveryService;
import org.neo4j.io.fs.FileSystemAbstraction;
import org.neo4j.kernel.configuration.Config;
import org.neo4j.kernel.impl.store.format.standard.Standard;
import org.neo4j.kernel.monitoring.Monitors;
import org.neo4j.test.DbRepresentation;
import org.neo4j.test.rule.TestDirectory;
import org.neo4j.test.rule.fs.DefaultFileSystemRule;

import static java.util.Collections.emptyMap;
import static java.util.Collections.singletonMap;
import static org.junit.Assert.assertEquals;
import static org.junit.Assert.assertFalse;
import static org.neo4j.backup.OnlineBackupCommandIT.runBackupToolFromOtherJvmToGetExitCode;
import static org.neo4j.causalclustering.backup.BackupCoreIT.backupAddress;
import static org.neo4j.causalclustering.discovery.Cluster.dataMatchesEventually;
import static org.neo4j.causalclustering.helpers.DataCreator.createEmptyNodes;

public class ClusterSeedingIT
{
    private Cluster backupCluster;
    private Cluster cluster;
    private FileSystemAbstraction fsa;
    private DetectFileCopyMonitor detectFileCopyMonitor;
    private PullRequestMonitor pullRequestMonitor;

    @Rule
    public TestDirectory testDir = TestDirectory.testDirectory();
    @Rule
    public DefaultFileSystemRule fileSystemRule = new DefaultFileSystemRule();
    private File baseBackupDir;

    @Before
    public void setup() throws Exception
    {
        fsa = fileSystemRule.get();
        Monitors monitors = new Monitors();
        addMonitorListeners( monitors );
        backupCluster = new Cluster( testDir.directory( "cluster-for-backup" ), 3, 0,
<<<<<<< HEAD
                new SharedDiscoveryService(), emptyMap(), emptyMap(), emptyMap(), emptyMap(), Standard.LATEST_NAME, IpFamily.IPV4, false );
=======
                new SharedDiscoveryService(), emptyMap(), backupParams(), emptyMap(), emptyMap(), Standard
                .LATEST_NAME, IpFamily.IPV4, false, new Monitors() );
>>>>>>> f75fe959

        cluster = new Cluster( testDir.directory( "cluster-b" ), 3, 0,
                new SharedDiscoveryService(), emptyMap(), emptyMap(), emptyMap(), emptyMap(), Standard.LATEST_NAME,
                IpFamily.IPV4, false, monitors );

        baseBackupDir = testDir.directory( "backups" );
    }

<<<<<<< HEAD
=======
    private void addMonitorListeners( Monitors monitors )
    {
        this.detectFileCopyMonitor = new DetectFileCopyMonitor();
        this.pullRequestMonitor = new DetectPullRequestMonitor();
        monitors.addMonitorListener( detectFileCopyMonitor );
        monitors.addMonitorListener( pullRequestMonitor );
    }

    private Map<String,IntFunction<String>> backupParams()
    {
        return singletonMap(
                OnlineBackupSettings.online_backup_server.name(),
                serverId -> ":" + (8000 + serverId) );
    }

>>>>>>> f75fe959
    @After
    public void after() throws Exception
    {
        if ( backupCluster != null )
        {
            backupCluster.shutdown();
        }
        if ( cluster != null )
        {
            cluster.shutdown();
        }
    }

    private File createBackupUsingAnotherCluster() throws Exception
    {
        backupCluster.start();
        CoreGraphDatabase db = BackupCoreIT.createSomeData( backupCluster );

        File backup = createBackup( db, "some-backup" );
        backupCluster.shutdown();

        return backup;
    }

    private File createBackup( CoreGraphDatabase db, String backupName ) throws Exception
    {
        String[] args = BackupCoreIT.backupArguments( backupAddress( db ), baseBackupDir, backupName );
        assertEquals( 0, runBackupToolFromOtherJvmToGetExitCode( testDir.absolutePath(), args ) );
        return new File( baseBackupDir, backupName );
    }

    @Test
    public void shouldRestoreBySeedingAllMembers() throws Throwable
    {
        // given
        File backupDir = createBackupUsingAnotherCluster();
        Config config = Config.defaults( OnlineBackupSettings.online_backup_enabled, Boolean.FALSE.toString() );
        DbRepresentation before = DbRepresentation.of( backupDir, config );

        // when
        fsa.copyRecursively( backupDir, cluster.getCoreMemberById( 0 ).storeDir() );
        fsa.copyRecursively( backupDir, cluster.getCoreMemberById( 1 ).storeDir() );
        fsa.copyRecursively( backupDir, cluster.getCoreMemberById( 2 ).storeDir() );

        Map<File,Object> creation1 = fileKeys( cluster.getCoreMemberById( 0 ).storeDir() );
        Map<File,Object> creation2 = fileKeys( cluster.getCoreMemberById( 1 ).storeDir() );
        Map<File,Object> creation3 = fileKeys( cluster.getCoreMemberById( 2 ).storeDir() );

        cluster.start();

        // then
        dataMatchesEventually( before, cluster.coreMembers() );
        assertFalse( detectFileCopyMonitor.fileCopyDetected.get() );
        assertEquals( 4, pullRequestMonitor.numberOfRequests() );

        assertFileKeysAreTheSame( creation1 );
        assertFileKeysAreTheSame( creation2 );
        assertFileKeysAreTheSame( creation3 );
    }

    @Test
    public void shouldSeedNewMemberFromEmptyIdleCluster() throws Throwable
    {
        // given
        Monitors monitors = new Monitors();
        cluster = new Cluster( testDir.directory( "cluster-b" ), 3, 0,
<<<<<<< HEAD
                new SharedDiscoveryService(), emptyMap(), emptyMap(), emptyMap(), emptyMap(), Standard.LATEST_NAME, IpFamily.IPV4, false );
=======
                new SharedDiscoveryService(), emptyMap(), backupParams(), emptyMap(), emptyMap(), Standard
                .LATEST_NAME, IpFamily.IPV4, false, monitors );
>>>>>>> f75fe959
        cluster.start();

        // when: creating a backup
        File backupDir = createBackup( cluster.getCoreMemberById( 0 ).database(), "the-backup" );
        // we are only interested in monitoring the new instance
        addMonitorListeners( monitors );

        // and: seeding new member with said backup
        CoreClusterMember newMember = cluster.addCoreMemberWithId( 3 );
        fsa.copyRecursively( backupDir, newMember.storeDir() );
        Map<File,Object> creationTimes = fileKeys( cluster.getCoreMemberById( 3 ).storeDir() );
        newMember.start();

        // then
        dataMatchesEventually( DbRepresentation.of( newMember.database() ), cluster.coreMembers() );
        assertFalse( detectFileCopyMonitor.fileCopyDetected.get() );
        assertEquals( 1, pullRequestMonitor.numberOfRequests() );
        assertEquals( 1, pullRequestMonitor.lastRequestedTxId() );
        assertFileKeysAreTheSame( creationTimes );
    }

    @Test
    public void shouldSeedNewMemberFromNonEmptyIdleCluster() throws Throwable
    {
        // given
        Monitors monitors = new Monitors();
        cluster = new Cluster( testDir.directory( "cluster-b" ), 3, 0,
<<<<<<< HEAD
                new SharedDiscoveryService(), emptyMap(), emptyMap(), emptyMap(), emptyMap(), Standard.LATEST_NAME, IpFamily.IPV4, false );

=======
                new SharedDiscoveryService(), emptyMap(), backupParams(), emptyMap(), emptyMap(), Standard
                .LATEST_NAME, IpFamily.IPV4, false, monitors );
>>>>>>> f75fe959
        cluster.start();
        createEmptyNodes( cluster, 100 );

        // when: creating a backup
        File backupDir = createBackup( cluster.getCoreMemberById( 0 ).database(), "the-backup" );
        // we are only interested in monitoring the new instance
        addMonitorListeners( monitors );

        // and: seeding new member with said backup
        CoreClusterMember newMember = cluster.addCoreMemberWithId( 3 );
        fsa.copyRecursively( backupDir, newMember.storeDir() );
        Map<File,Object> creationTimes = fileKeys( cluster.getCoreMemberById( 3 ).storeDir() );
        newMember.start();

        // then
        dataMatchesEventually( DbRepresentation.of( newMember.database() ), cluster.coreMembers() );
        assertFalse( detectFileCopyMonitor.fileCopyDetected.get() );
        assertEquals( 1, pullRequestMonitor.numberOfRequests() );
        assertFileKeysAreTheSame( creationTimes );
    }

    @Test
    @Ignore( "need to seed all members for now" )
    public void shouldRestoreBySeedingSingleMember() throws Throwable
    {
        // given
        File backupDir = createBackupUsingAnotherCluster();
        DbRepresentation before = DbRepresentation.of( backupDir );

        // when
        fsa.copyRecursively( backupDir, cluster.getCoreMemberById( 0 ).storeDir() );
        cluster.getCoreMemberById( 0 ).start();
        Thread.sleep( 2_000 );
        cluster.getCoreMemberById( 1 ).start();
        cluster.getCoreMemberById( 2 ).start();

        // then
        dataMatchesEventually( before, cluster.coreMembers() );
    }

    private void assertFileKeysAreTheSame( Map<File,Object> fileKeys ) throws IOException
    {
        for ( Map.Entry<File,Object> e : fileKeys.entrySet() )
        {
            File file = e.getKey();
            Object oldKey = e.getValue();

            BasicFileAttributes attr = Files.readAttributes( file.toPath(), BasicFileAttributes.class );
            assertEquals( "File key for file: " + file, oldKey, attr.fileKey() );
        }
    }

    private Map<File,Object> fileKeys( File dir ) throws IOException
    {
        Map<File,Object> map = new HashMap<>();
        File[] files = dir.listFiles();
        assert files != null;

        for ( File file : files )
        {
            BasicFileAttributes attr = Files.readAttributes( file.toPath(), BasicFileAttributes.class );
            map.put( file, attr.fileKey() );
        }

        return map;
    }

    private class DetectPullRequestMonitor implements PullRequestMonitor
    {

        private final AtomicLong lastPullRequest = new AtomicLong();
        private final AtomicInteger numberOfRequest = new AtomicInteger();

        @Override
        public void txPullRequest( long txId )
        {
            lastPullRequest.set( txId );
            numberOfRequest.incrementAndGet();
        }

        @Override
        public void txPullResponse( long txId )
        {
            throw new UnsupportedOperationException( "not implemented" );
        }

        @Override
        public long lastRequestedTxId()
        {
            return lastPullRequest.get();
        }

        @Override
        public long lastReceivedTxId()
        {
            throw new UnsupportedOperationException( "not implemented" );
        }

        @Override
        public long numberOfRequests()
        {
            return numberOfRequest.get();
        }
    }

    private class DetectFileCopyMonitor implements FileCopyMonitor
    {
        private final AtomicBoolean fileCopyDetected = new AtomicBoolean( false );

        @Override
        public void copyFile( File file )
        {
            fileCopyDetected.compareAndSet( false, true );
        }
    }
}<|MERGE_RESOLUTION|>--- conflicted
+++ resolved
@@ -26,8 +26,6 @@
 import org.junit.Test;
 
 import java.io.File;
-<<<<<<< HEAD
-=======
 import java.io.IOException;
 import java.nio.file.Files;
 import java.nio.file.attribute.BasicFileAttributes;
@@ -37,7 +35,6 @@
 import java.util.concurrent.atomic.AtomicInteger;
 import java.util.concurrent.atomic.AtomicLong;
 import java.util.function.IntFunction;
->>>>>>> f75fe959
 
 import org.neo4j.backup.OnlineBackupSettings;
 import org.neo4j.causalclustering.catchup.tx.FileCopyMonitor;
@@ -85,12 +82,8 @@
         Monitors monitors = new Monitors();
         addMonitorListeners( monitors );
         backupCluster = new Cluster( testDir.directory( "cluster-for-backup" ), 3, 0,
-<<<<<<< HEAD
-                new SharedDiscoveryService(), emptyMap(), emptyMap(), emptyMap(), emptyMap(), Standard.LATEST_NAME, IpFamily.IPV4, false );
-=======
-                new SharedDiscoveryService(), emptyMap(), backupParams(), emptyMap(), emptyMap(), Standard
+                new SharedDiscoveryService(), emptyMap(), emptyMap(), emptyMap(), emptyMap(), Standard
                 .LATEST_NAME, IpFamily.IPV4, false, new Monitors() );
->>>>>>> f75fe959
 
         cluster = new Cluster( testDir.directory( "cluster-b" ), 3, 0,
                 new SharedDiscoveryService(), emptyMap(), emptyMap(), emptyMap(), emptyMap(), Standard.LATEST_NAME,
@@ -99,8 +92,6 @@
         baseBackupDir = testDir.directory( "backups" );
     }
 
-<<<<<<< HEAD
-=======
     private void addMonitorListeners( Monitors monitors )
     {
         this.detectFileCopyMonitor = new DetectFileCopyMonitor();
@@ -116,7 +107,6 @@
                 serverId -> ":" + (8000 + serverId) );
     }
 
->>>>>>> f75fe959
     @After
     public void after() throws Exception
     {
@@ -183,12 +173,8 @@
         // given
         Monitors monitors = new Monitors();
         cluster = new Cluster( testDir.directory( "cluster-b" ), 3, 0,
-<<<<<<< HEAD
-                new SharedDiscoveryService(), emptyMap(), emptyMap(), emptyMap(), emptyMap(), Standard.LATEST_NAME, IpFamily.IPV4, false );
-=======
-                new SharedDiscoveryService(), emptyMap(), backupParams(), emptyMap(), emptyMap(), Standard
+                new SharedDiscoveryService(), emptyMap(), emptyMap(), emptyMap(), emptyMap(), Standard
                 .LATEST_NAME, IpFamily.IPV4, false, monitors );
->>>>>>> f75fe959
         cluster.start();
 
         // when: creating a backup
@@ -216,13 +202,8 @@
         // given
         Monitors monitors = new Monitors();
         cluster = new Cluster( testDir.directory( "cluster-b" ), 3, 0,
-<<<<<<< HEAD
-                new SharedDiscoveryService(), emptyMap(), emptyMap(), emptyMap(), emptyMap(), Standard.LATEST_NAME, IpFamily.IPV4, false );
-
-=======
-                new SharedDiscoveryService(), emptyMap(), backupParams(), emptyMap(), emptyMap(), Standard
+                new SharedDiscoveryService(), emptyMap(), emptyMap(), emptyMap(), emptyMap(), Standard
                 .LATEST_NAME, IpFamily.IPV4, false, monitors );
->>>>>>> f75fe959
         cluster.start();
         createEmptyNodes( cluster, 100 );
 
