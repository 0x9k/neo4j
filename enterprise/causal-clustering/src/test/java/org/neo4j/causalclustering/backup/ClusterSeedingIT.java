--- conflicted
+++ resolved
@@ -38,6 +38,7 @@
 import org.neo4j.io.fs.FileSystemAbstraction;
 import org.neo4j.kernel.configuration.Config;
 import org.neo4j.kernel.impl.store.format.standard.Standard;
+import org.neo4j.kernel.monitoring.Monitors;
 import org.neo4j.test.DbRepresentation;
 import org.neo4j.test.rule.TestDirectory;
 import org.neo4j.test.rule.fs.DefaultFileSystemRule;
@@ -66,13 +67,8 @@
     {
         fsa = fileSystemRule.get();
         backupCluster = new Cluster( testDir.directory( "cluster-for-backup" ), 3, 0,
-<<<<<<< HEAD
                 new SharedDiscoveryService(), emptyMap(), emptyMap(), emptyMap(), emptyMap(), Standard
-                .LATEST_NAME, IpFamily.IPV4, false, new Monitors() );
-=======
-                new SharedDiscoveryService(), emptyMap(), backupParams(), emptyMap(), emptyMap(), Standard
                 .LATEST_NAME, IpFamily.IPV4, false );
->>>>>>> c4cd2e94
 
         cluster = new Cluster( testDir.directory( "cluster-b" ), 3, 0,
                 new SharedDiscoveryService(), emptyMap(), emptyMap(), emptyMap(), emptyMap(), Standard.LATEST_NAME,
@@ -143,13 +139,9 @@
     {
         // given
         cluster = new Cluster( testDir.directory( "cluster-b" ), 3, 0,
-<<<<<<< HEAD
                 new SharedDiscoveryService(), emptyMap(), emptyMap(), emptyMap(), emptyMap(), Standard
-                .LATEST_NAME, IpFamily.IPV4, false, monitors );
-=======
-                new SharedDiscoveryService(), emptyMap(), backupParams(), emptyMap(), emptyMap(), Standard
                 .LATEST_NAME, IpFamily.IPV4, false );
->>>>>>> c4cd2e94
+
         cluster.start();
 
         // when: creating a backup
@@ -168,14 +160,10 @@
     public void shouldSeedNewMemberFromNonEmptyIdleCluster() throws Throwable
     {
         // given
+        Monitors monitors = new Monitors();
         cluster = new Cluster( testDir.directory( "cluster-b" ), 3, 0,
-<<<<<<< HEAD
                 new SharedDiscoveryService(), emptyMap(), emptyMap(), emptyMap(), emptyMap(), Standard
-                .LATEST_NAME, IpFamily.IPV4, false, monitors );
-=======
-                new SharedDiscoveryService(), emptyMap(), backupParams(), emptyMap(), emptyMap(), Standard
                 .LATEST_NAME, IpFamily.IPV4, false );
->>>>>>> c4cd2e94
         cluster.start();
         createEmptyNodes( cluster, 100 );
 
