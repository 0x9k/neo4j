/*
 * Copyright (c) 2002-2018 "Neo Technology,"
 * Network Engine for Objects in Lund AB [http://neotechnology.com]
 *
 * This file is part of Neo4j.
 *
 * Neo4j is free software: you can redistribute it and/or modify
 * it under the terms of the GNU Affero General Public License as
 * published by the Free Software Foundation, either version 3 of the
 * License, or (at your option) any later version.
 *
 * This program is distributed in the hope that it will be useful,
 * but WITHOUT ANY WARRANTY; without even the implied warranty of
 * MERCHANTABILITY or FITNESS FOR A PARTICULAR PURPOSE.  See the
 * GNU Affero General Public License for more details.
 *
 * You should have received a copy of the GNU Affero General Public License
 * along with this program. If not, see <http://www.gnu.org/licenses/>.
 */
package org.neo4j.causalclustering.catchup.storecopy;

import java.io.File;
import java.io.IOException;
import java.util.Optional;

import org.neo4j.causalclustering.catchup.CatchUpClientException;
import org.neo4j.causalclustering.catchup.CatchupResult;
import org.neo4j.causalclustering.catchup.TxPullRequestResult;
import org.neo4j.causalclustering.catchup.tx.TransactionLogCatchUpFactory;
import org.neo4j.causalclustering.catchup.tx.TransactionLogCatchUpWriter;
import org.neo4j.causalclustering.catchup.tx.TxPullClient;
import org.neo4j.causalclustering.identity.StoreId;
import org.neo4j.helpers.AdvertisedSocketAddress;
import org.neo4j.io.fs.FileSystemAbstraction;
import org.neo4j.io.pagecache.PageCache;
import org.neo4j.kernel.impl.transaction.CommittedTransactionRepresentation;
import org.neo4j.kernel.impl.transaction.log.NoSuchTransactionException;
import org.neo4j.kernel.impl.transaction.log.ReadOnlyTransactionIdStore;
import org.neo4j.kernel.impl.transaction.log.ReadOnlyTransactionStore;
import org.neo4j.kernel.impl.transaction.log.TransactionCursor;
import org.neo4j.kernel.lifecycle.Lifespan;
import org.neo4j.kernel.monitoring.Monitors;
import org.neo4j.logging.Log;
import org.neo4j.logging.LogProvider;

import static org.neo4j.causalclustering.catchup.CatchupResult.E_TRANSACTION_PRUNED;
import static org.neo4j.causalclustering.catchup.CatchupResult.SUCCESS_END_OF_BATCH;
import static org.neo4j.causalclustering.catchup.CatchupResult.SUCCESS_END_OF_STREAM;
import static org.neo4j.kernel.impl.transaction.log.TransactionIdStore.BASE_TX_ID;

/**
 * Entry point for remote store related RPC.
 */
public class RemoteStore
{
    private final Log log;
    private final LocalDatabase localDatabase;
    private final Monitors monitors;
    private final FileSystemAbstraction fs;
    private final PageCache pageCache;
    private final LogProvider logProvider;
    private final StoreCopyClient storeCopyClient;
    private final TxPullClient txPullClient;
    private final TransactionLogCatchUpFactory transactionLogFactory;

    public RemoteStore( LogProvider logProvider, FileSystemAbstraction fs, PageCache pageCache, StoreCopyClient storeCopyClient, TxPullClient txPullClient,
<<<<<<< HEAD
            TransactionLogCatchUpFactory transactionLogFactory, Monitors monitors )
=======
            TransactionLogCatchUpFactory transactionLogFactory, Monitors monitors, LocalDatabase localDatabase )
>>>>>>> ba878797
    {
        this.logProvider = logProvider;
        this.storeCopyClient = storeCopyClient;
        this.txPullClient = txPullClient;
        this.fs = fs;
        this.pageCache = pageCache;
        this.transactionLogFactory = transactionLogFactory;
        this.monitors = monitors;
        this.log = logProvider.getLog( getClass() );
        this.localDatabase = localDatabase;
    }

<<<<<<< HEAD
    /**
     * Later stages of the startup process require at least one transaction to
     * figure out the mapping between the transaction log and the consensus log.
     * <p>
     * If there are no transaction logs then we can pull from and including
     * the index which the metadata store points to. This would be the case
     * for example with a backup taken during an idle period of the system.
     * <p>
     * However, if there are transaction logs then we want to find out where
     * they end and pull from there, excluding the last one so that we do not
     * get duplicate entries.
     */
    private long getPullIndex( File storeDir ) throws IOException
=======
    private CommitState getStoreState() throws IOException
>>>>>>> ba878797
    {
        ReadOnlyTransactionIdStore metaDataStore = new ReadOnlyTransactionIdStore( pageCache, localDatabase.storeDir() );
        long metaDataStoreTxId = metaDataStore.getLastCommittedTransactionId();

        Optional<Long> latestTransactionLogIndex = getLatestTransactionLogIndex( metaDataStoreTxId );

        //noinspection OptionalIsPresent
        if ( latestTransactionLogIndex.isPresent() )
        {
            return new CommitState( metaDataStoreTxId, latestTransactionLogIndex.get() );
        }
        else
        {
            return new CommitState( metaDataStoreTxId );
        }
    }

    private Optional<Long> getLatestTransactionLogIndex( long startTxId ) throws IOException
    {
        if ( !localDatabase.hasTxLogs() )
        {
            return Optional.empty();
        }

        // this is not really a read-only store, because it will create an empty transaction log if there is none
        ReadOnlyTransactionStore txStore = new ReadOnlyTransactionStore( pageCache, fs, localDatabase.storeDir(), new Monitors() );

        long lastTxId = BASE_TX_ID;
        try ( Lifespan ignored = new Lifespan( txStore ); TransactionCursor cursor = txStore.getTransactions( lastCleanTxId ) )
        {
<<<<<<< HEAD
=======
            TransactionCursor cursor;
            try
            {
                cursor = txStore.getTransactions( startTxId );
            }
            catch ( NoSuchTransactionException e )
            {
                return Optional.empty();
            }

>>>>>>> ba878797
            while ( cursor.next() )
            {
                CommittedTransactionRepresentation tx = cursor.get();
                lastTxId = tx.getCommitEntry().getTxId();
            }

            return Optional.of( lastTxId );
        }
        catch ( NoSuchTransactionException e )
        {
            log.info( "No transaction logs found. Will use metadata store as base for pull request." );
            return Math.max( TransactionIdStore.BASE_TX_ID + 1, lastCleanTxId );
        }
    }

    /**
     * Later stages of the startup process require at least one transaction to
     * figure out the mapping between the transaction log and the consensus log.
     *
     * If there are no transaction logs then we can pull from and including
     * the index which the metadata store points to. This would be the case
     * for example with a backup taken during an idle period of the system.
     *
     * However, if there are transaction logs then we want to find out where
     * they end and pull from there, excluding the last one so that we do not
     * get duplicate entries.
     */
    public CatchupResult tryCatchingUp( AdvertisedSocketAddress from, StoreId expectedStoreId ) throws StoreCopyFailedException, IOException
    {
        CommitState commitState = getStoreState();
        log.info( "Store commit state: " + commitState );

        if ( commitState.transactionLogIndex().isPresent() )
        {
            return pullTransactions( from, expectedStoreId, localDatabase.storeDir(), commitState.transactionLogIndex().get() + 1, false );
        }
        else
        {
            CatchupResult catchupResult;
            if ( commitState.metaDataStoreIndex() == BASE_TX_ID )
            {
                return pullTransactions( from, expectedStoreId, localDatabase.storeDir(), commitState.metaDataStoreIndex() + 1, false );
            }
            else
            {
                catchupResult = pullTransactions( from, expectedStoreId, localDatabase.storeDir(), commitState.metaDataStoreIndex(), false );
                if ( catchupResult == E_TRANSACTION_PRUNED )
                {
                    return pullTransactions( from, expectedStoreId, localDatabase.storeDir(), commitState.metaDataStoreIndex() + 1, false );
                }
            }
            return catchupResult;
        }
    }

    public void copy( AdvertisedSocketAddress from, StoreId expectedStoreId, File destDir )
            throws StoreCopyFailedException, StreamingTransactionsFailedException
    {
        try
        {
            log.info( "Copying store from %s", from );
            long lastFlushedTxId;
            try ( StreamToDisk storeFileStreams = new StreamToDisk( destDir, fs, pageCache, monitors ) )
            {
                lastFlushedTxId = storeCopyClient.copyStoreFiles( from, expectedStoreId, storeFileStreams );
            }

            log.info( "Store files need to be recovered starting from: %d", lastFlushedTxId );

            CatchupResult catchupResult = pullTransactions( from, expectedStoreId, destDir, lastFlushedTxId, true );
            if ( catchupResult != SUCCESS_END_OF_STREAM )
            {
                throw new StreamingTransactionsFailedException( "Failed to pull transactions: " + catchupResult );
            }
        }
        catch ( IOException e )
        {
            throw new StoreCopyFailedException( e );
        }
    }

    private CatchupResult pullTransactions( AdvertisedSocketAddress from, StoreId expectedStoreId, File storeDir, long fromTxId, boolean asPartOfStoreCopy )
            throws IOException, StoreCopyFailedException
    {
        try ( TransactionLogCatchUpWriter writer = transactionLogFactory.create( storeDir, fs, pageCache, logProvider, fromTxId, asPartOfStoreCopy ) )
        {
            log.info( "Pulling transactions from: %d", fromTxId );

            long previousTxId = fromTxId - 1;

            CatchupResult lastStatus;
            do
            {
                TxPullRequestResult result = txPullClient.pullTransactions( from, expectedStoreId, previousTxId, writer );
                lastStatus = result.catchupResult();
                previousTxId = result.lastTxId();
            }
            while ( lastStatus == SUCCESS_END_OF_BATCH );

            return lastStatus;
        }
        catch ( CatchUpClientException e )
        {
            throw new StoreCopyFailedException( e );
        }
    }

    public StoreId getStoreId( AdvertisedSocketAddress from ) throws StoreIdDownloadFailedException
    {
        return storeCopyClient.fetchStoreId( from );
    }
}<|MERGE_RESOLUTION|>--- conflicted
+++ resolved
@@ -64,11 +64,7 @@
     private final TransactionLogCatchUpFactory transactionLogFactory;
 
     public RemoteStore( LogProvider logProvider, FileSystemAbstraction fs, PageCache pageCache, StoreCopyClient storeCopyClient, TxPullClient txPullClient,
-<<<<<<< HEAD
-            TransactionLogCatchUpFactory transactionLogFactory, Monitors monitors )
-=======
             TransactionLogCatchUpFactory transactionLogFactory, Monitors monitors, LocalDatabase localDatabase )
->>>>>>> ba878797
     {
         this.logProvider = logProvider;
         this.storeCopyClient = storeCopyClient;
@@ -81,23 +77,7 @@
         this.localDatabase = localDatabase;
     }
 
-<<<<<<< HEAD
-    /**
-     * Later stages of the startup process require at least one transaction to
-     * figure out the mapping between the transaction log and the consensus log.
-     * <p>
-     * If there are no transaction logs then we can pull from and including
-     * the index which the metadata store points to. This would be the case
-     * for example with a backup taken during an idle period of the system.
-     * <p>
-     * However, if there are transaction logs then we want to find out where
-     * they end and pull from there, excluding the last one so that we do not
-     * get duplicate entries.
-     */
-    private long getPullIndex( File storeDir ) throws IOException
-=======
     private CommitState getStoreState() throws IOException
->>>>>>> ba878797
     {
         ReadOnlyTransactionIdStore metaDataStore = new ReadOnlyTransactionIdStore( pageCache, localDatabase.storeDir() );
         long metaDataStoreTxId = metaDataStore.getLastCommittedTransactionId();
@@ -126,21 +106,8 @@
         ReadOnlyTransactionStore txStore = new ReadOnlyTransactionStore( pageCache, fs, localDatabase.storeDir(), new Monitors() );
 
         long lastTxId = BASE_TX_ID;
-        try ( Lifespan ignored = new Lifespan( txStore ); TransactionCursor cursor = txStore.getTransactions( lastCleanTxId ) )
-        {
-<<<<<<< HEAD
-=======
-            TransactionCursor cursor;
-            try
-            {
-                cursor = txStore.getTransactions( startTxId );
-            }
-            catch ( NoSuchTransactionException e )
-            {
-                return Optional.empty();
-            }
-
->>>>>>> ba878797
+        try ( Lifespan ignored = new Lifespan( txStore ); TransactionCursor cursor = txStore.getTransactions( startTxId ) )
+        {
             while ( cursor.next() )
             {
                 CommittedTransactionRepresentation tx = cursor.get();
@@ -151,8 +118,7 @@
         }
         catch ( NoSuchTransactionException e )
         {
-            log.info( "No transaction logs found. Will use metadata store as base for pull request." );
-            return Math.max( TransactionIdStore.BASE_TX_ID + 1, lastCleanTxId );
+            return Optional.empty();
         }
     }
 
