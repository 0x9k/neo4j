--- conflicted
+++ resolved
@@ -17,11 +17,7 @@
 
   <properties>
     <version-package>consistency.checking.impl</version-package>
-<<<<<<< HEAD
-    <neo4j.version>2.2-SNAPSHOT</neo4j.version>
-=======
     <neo4j.version>${project.version}</neo4j.version>
->>>>>>> b16a2d7b
     <bundle.namespace>org.neo4j.consistency</bundle.namespace>
     <short-name>consistency-check</short-name>
     <docs-plugin.skip>true</docs-plugin.skip>
