/*
 * Copyright (c) 2002-2015 "Neo Technology,"
 * Network Engine for Objects in Lund AB [http://neotechnology.com]
 *
 * This file is part of Neo4j.
 *
 * Neo4j is free software: you can redistribute it and/or modify
 * it under the terms of the GNU Affero General Public License as
 * published by the Free Software Foundation, either version 3 of the
 * License, or (at your option) any later version.
 *
 * This program is distributed in the hope that it will be useful,
 * but WITHOUT ANY WARRANTY; without even the implied warranty of
 * MERCHANTABILITY or FITNESS FOR A PARTICULAR PURPOSE.  See the
 * GNU Affero General Public License for more details.
 *
 * You should have received a copy of the GNU Affero General Public License
 * along with this program. If not, see <http://www.gnu.org/licenses/>.
 */
package org.neo4j.ha.upgrade;

import org.junit.Rule;
import org.junit.Test;
import org.junit.rules.ExpectedException;
import org.mockito.invocation.InvocationOnMock;
import org.mockito.stubbing.Answer;

import java.io.IOException;
import java.util.Random;

import org.neo4j.cluster.ClusterSettings;
import org.neo4j.com.RequestContext;
import org.neo4j.com.ResourceReleaser;
import org.neo4j.com.Response;
import org.neo4j.com.Server;
import org.neo4j.com.TransactionStream;
import org.neo4j.com.TransactionStreamResponse;
import org.neo4j.com.TxChecksumVerifier;
import org.neo4j.com.monitor.RequestMonitor;
import org.neo4j.com.storecopy.ResponseUnpacker;
import org.neo4j.com.storecopy.TransactionCommittingResponseUnpacker;
<<<<<<< HEAD
=======
import org.neo4j.function.Function;
import org.neo4j.graphdb.DependencyResolver;
>>>>>>> 345d719d
import org.neo4j.helpers.HostnamePort;
import org.neo4j.helpers.collection.Visitor;
import org.neo4j.kernel.KernelHealth;
import org.neo4j.kernel.configuration.Config;
import org.neo4j.kernel.ha.MasterClient214;
import org.neo4j.kernel.ha.com.master.ConversationManager;
import org.neo4j.kernel.ha.com.master.MasterImpl;
import org.neo4j.kernel.ha.com.master.MasterImpl.Monitor;
import org.neo4j.kernel.ha.com.master.MasterImplTest;
import org.neo4j.kernel.ha.com.master.MasterServer;
import org.neo4j.kernel.ha.com.slave.MasterClient;
import org.neo4j.kernel.impl.api.BatchingTransactionRepresentationStoreApplier;
import org.neo4j.kernel.impl.api.TransactionApplicationMode;
import org.neo4j.kernel.impl.api.index.IndexUpdatesValidator;
import org.neo4j.kernel.impl.api.index.ValidatedIndexUpdates;
import org.neo4j.kernel.impl.locking.LockGroup;
import org.neo4j.kernel.impl.store.MismatchingStoreIdException;
import org.neo4j.kernel.impl.store.StoreId;
import org.neo4j.kernel.impl.store.record.NodeRecord;
import org.neo4j.kernel.impl.transaction.CommittedTransactionRepresentation;
import org.neo4j.kernel.impl.transaction.TransactionRepresentation;
import org.neo4j.kernel.impl.transaction.command.Command;
<<<<<<< HEAD
import org.neo4j.kernel.impl.transaction.log.Commitment;
import org.neo4j.kernel.impl.transaction.log.FakeCommitment;
=======
>>>>>>> 345d719d
import org.neo4j.kernel.impl.transaction.log.LogFile;
import org.neo4j.kernel.impl.transaction.log.LogPosition;
import org.neo4j.kernel.impl.transaction.log.LogicalTransactionStore;
import org.neo4j.kernel.impl.transaction.log.PhysicalTransactionRepresentation;
import org.neo4j.kernel.impl.transaction.log.StubbedCommitment;
import org.neo4j.kernel.impl.transaction.log.TransactionAppender;
import org.neo4j.kernel.impl.transaction.log.TransactionIdStore;
import org.neo4j.kernel.impl.transaction.log.entry.LogEntryStart;
import org.neo4j.kernel.impl.transaction.log.entry.OnePhaseCommit;
<<<<<<< HEAD
import org.neo4j.kernel.impl.transaction.log.rotation.LogRotation;
import org.neo4j.kernel.impl.util.Dependencies;
import org.neo4j.kernel.impl.util.DependenciesProxy;
=======
import org.neo4j.kernel.impl.util.IdOrderingQueue;
>>>>>>> 345d719d
import org.neo4j.kernel.lifecycle.Lifecycle;
import org.neo4j.kernel.monitoring.ByteCounterMonitor;
import org.neo4j.kernel.monitoring.Monitors;
import org.neo4j.logging.NullLogProvider;
import org.neo4j.test.CleanupRule;

import static java.util.Arrays.asList;
import static org.mockito.Matchers.any;
import static org.mockito.Matchers.anyLong;
import static org.mockito.Mockito.doReturn;
import static org.mockito.Mockito.mock;
import static org.mockito.Mockito.spy;
import static org.mockito.Mockito.times;
import static org.mockito.Mockito.verify;
import static org.mockito.Mockito.when;
import static org.neo4j.com.storecopy.ResponseUnpacker.NO_OP_RESPONSE_UNPACKER;
import static org.neo4j.helpers.collection.MapUtil.stringMap;

public class MasterClientTest
{
    private static final String MASTER_SERVER_HOST = "localhost";
    private static final int MASTER_SERVER_PORT = 9191;
    private static final int CHUNK_SIZE = 1024;
    private static final int TIMEOUT = 2000;

    private static final int TX_LOG_COUNT = 10;

    @Rule
    public ExpectedException expectedException = ExpectedException.none();
    @Rule
    public final CleanupRule cleanupRule = new CleanupRule();
    private final Monitors monitors = new Monitors();

    @Test(expected = MismatchingStoreIdException.class)
    public void newClientsShouldNotIgnoreStoreIdDifferences() throws Throwable
    {
        // Given
        MasterImpl.SPI masterImplSPI = MasterImplTest.mockedSpi( new StoreId( 1, 2, 3, 4 ) );
        when( masterImplSPI.getTransactionChecksum( anyLong() ) ).thenReturn( 5L );

        cleanupRule.add( newMasterServer( masterImplSPI ) );

        StoreId storeId = new StoreId( 5, 6, 7, 8 );
        MasterClient214 masterClient214 = cleanupRule.add( newMasterClient214( storeId ) );

        // When
        masterClient214.handshake( 1, storeId );
    }

    @Test
    public void clientShouldReadAndApplyTransactionLogsOnNewLockSessionRequest() throws Throwable
    {
        // Given
        MasterImpl master = spy( newMasterImpl( mockMasterImplSpiWith( StoreId.DEFAULT ) ) );
        doReturn( voidResponseWithTransactionLogs() ).when( master ).newLockSession( any( RequestContext.class ) );

        cleanupRule.add( newMasterServer( master ) );

<<<<<<< HEAD
        final TransactionIdStore txIdStore = mock( TransactionIdStore.class );
        TransactionAppender txAppender = mock( TransactionAppender.class );
        when( txAppender.append( any( TransactionRepresentation.class ), anyLong() ) )
                .thenAnswer( new Answer<Commitment>()
                {
                    @Override
                    public Commitment answer( InvocationOnMock invocation ) throws Throwable
                    {
                        return new FakeCommitment( (Long) invocation.getArguments()[1], txIdStore );
                    }
                } );
        TransactionRepresentationStoreApplier txApplier = mock( TransactionRepresentationStoreApplier.class );
        IndexUpdatesValidator indexUpdatesValidator = mock( IndexUpdatesValidator.class );
        when( indexUpdatesValidator.validate( any( TransactionRepresentation.class ),
                any( TransactionApplicationMode.class ) ) ).thenReturn( ValidatedIndexUpdates.NONE );

        final Dependencies deps = new Dependencies();
        deps.satisfyDependencies(
                mock( LogicalTransactionStore.class ),
                mock( LogFile.class ),
                mock( LogRotation.class),
                mock( KernelHealth.class ),
                txAppender,
                txApplier,
                txIdStore,
                indexUpdatesValidator
        );

        ResponseUnpacker unpacker = initAndStart( new TransactionCommittingResponseUnpacker(
                DependenciesProxy.dependencies( deps, TransactionCommittingResponseUnpacker.Dependencies.class ) ) );
=======
        DependencyResolver resolver = mock( DependencyResolver.class );
        LogicalTransactionStore txStore = mock( LogicalTransactionStore.class );
        final BatchingTransactionRepresentationStoreApplier txApplier =
                mock( BatchingTransactionRepresentationStoreApplier.class );
        TransactionIdStore txIdStore = mock( TransactionIdStore.class );
        TransactionAppender txAppender = mock( TransactionAppender.class );
        when( txAppender.append( any( TransactionRepresentation.class ), anyLong() ) )
                .thenReturn( new StubbedCommitment() );
        LogFile logFile = mock( LogFile.class );

        when( resolver.resolveDependency( LogicalTransactionStore.class ) ).thenReturn( txStore );
        when( resolver.resolveDependency( TransactionIdStore.class ) ).thenReturn( txIdStore );
        when( resolver.resolveDependency( LogFile.class ) ).thenReturn( logFile );
        when( resolver.resolveDependency( LogRotation.class ) ).thenReturn( mock(LogRotation.class) );
        when( resolver.resolveDependency( IdOrderingQueue.class ) ).thenReturn( IdOrderingQueue.BYPASS );
        when( txStore.getAppender() ).thenReturn( txAppender );
        final IndexUpdatesValidator indexUpdatesValidator = mock( IndexUpdatesValidator.class );
        when( indexUpdatesValidator.validate( any( TransactionRepresentation.class ) ) )
                .thenReturn( ValidatedIndexUpdates.NONE );

        ResponseUnpacker unpacker = initAndStart(
                new TransactionCommittingResponseUnpacker( resolver, 100,
                        new Function<DependencyResolver,IndexUpdatesValidator>()
                        {
                            @Override
                            public IndexUpdatesValidator apply( DependencyResolver from ) throws RuntimeException
                            {
                                return indexUpdatesValidator;
                            }
                        },
                        new Function<DependencyResolver,BatchingTransactionRepresentationStoreApplier>()
                        {
                            @Override
                            public BatchingTransactionRepresentationStoreApplier apply( DependencyResolver from )
                                    throws RuntimeException
                            {
                                return txApplier;
                            }
                        } ) );
>>>>>>> 345d719d

        MasterClient masterClient = cleanupRule.add( newMasterClient214( StoreId.DEFAULT, unpacker ) );

        // When
        masterClient.newLockSession( new RequestContext( 1, 2, 3, 4, 5 ) );

        // Then
        verify( txAppender, times( TX_LOG_COUNT ) ).append( any( TransactionRepresentation.class ), anyLong() );
        // we can't verify transactionCommitted since that's part of the TransactionAppender, which we have mocked
        verify( txApplier, times( TX_LOG_COUNT ) )
                .apply( any( TransactionRepresentation.class ), any( ValidatedIndexUpdates.class ),
                        any( LockGroup.class ), anyLong(), any( TransactionApplicationMode.class ) );
        verify( txIdStore, times( TX_LOG_COUNT ) ).transactionClosed( anyLong(), anyLong(), anyLong() );
    }

    private static MasterImpl.SPI mockMasterImplSpiWith( StoreId storeId )
    {
        return when( mock( MasterImpl.SPI.class ).storeId() ).thenReturn( storeId ).getMock();
    }

    private MasterServer newMasterServer( MasterImpl.SPI masterImplSPI ) throws Throwable
    {
        MasterImpl masterImpl = new MasterImpl( masterImplSPI, mock(
                ConversationManager.class ), mock( Monitor.class ), masterConfig() );

        return newMasterServer( masterImpl );
    }

    private static MasterImpl newMasterImpl( MasterImpl.SPI masterImplSPI )
    {
        return new MasterImpl( masterImplSPI, mock(
                ConversationManager.class ), mock( Monitor.class ), masterConfig() );
    }

    private MasterServer newMasterServer( MasterImpl masterImpl ) throws Throwable
    {
        return initAndStart( new MasterServer( masterImpl, NullLogProvider.getInstance(),
                masterServerConfiguration(),
                mock( TxChecksumVerifier.class ),
                monitors.newMonitor( ByteCounterMonitor.class, MasterClient.class ),
                monitors.newMonitor( RequestMonitor.class, MasterClient.class ), mock(
                ConversationManager.class ) ) );
    }

    private MasterClient214 newMasterClient214( StoreId storeId ) throws Throwable
    {
        return initAndStart( new MasterClient214( MASTER_SERVER_HOST, MASTER_SERVER_PORT, NullLogProvider.getInstance(),
                storeId, TIMEOUT, TIMEOUT, 1, CHUNK_SIZE, NO_OP_RESPONSE_UNPACKER,
                monitors.newMonitor( ByteCounterMonitor.class, MasterClient214.class ),
                monitors.newMonitor( RequestMonitor.class, MasterClient214.class ) ) );
    }

    private MasterClient214 newMasterClient214( StoreId storeId, ResponseUnpacker responseUnpacker ) throws Throwable
    {
        return initAndStart( new MasterClient214( MASTER_SERVER_HOST, MASTER_SERVER_PORT, NullLogProvider.getInstance(),
                storeId, TIMEOUT, TIMEOUT, 1, CHUNK_SIZE, responseUnpacker,
                monitors.newMonitor( ByteCounterMonitor.class, MasterClient214.class ),
                monitors.newMonitor( RequestMonitor.class, MasterClient214.class ) ) );
    }

    private static Response<Void> voidResponseWithTransactionLogs()
    {
        return new TransactionStreamResponse<>( null, StoreId.DEFAULT, new TransactionStream()
        {
            @Override
            public void accept( Visitor<CommittedTransactionRepresentation, IOException> visitor ) throws IOException
            {
                for ( int i = 1; i <= TX_LOG_COUNT; i++ )
                {
                    visitor.visit( committedTransactionRepresentation( i ) );
                }
            }
        }, ResourceReleaser.NO_OP );
    }

    private static CommittedTransactionRepresentation committedTransactionRepresentation( int id )
    {
        return new CommittedTransactionRepresentation(
                new LogEntryStart( id, id, id, id - 1, new byte[]{}, LogPosition.UNSPECIFIED ),
                new PhysicalTransactionRepresentation( asList( nodeCommand() ) ),
                new OnePhaseCommit( id, id ) );
    }

    private static Command nodeCommand()
    {
        int nodeId = new Random().nextInt();
        NodeRecord before = new NodeRecord( nodeId, false, -1, -1, false );
        NodeRecord after = new NodeRecord( nodeId, false, -1, -1, true );
        return new Command.NodeCommand().init( before, after );
    }

    private static <T extends Lifecycle> T initAndStart( T element ) throws Throwable
    {
        element.init();
        element.start();
        return element;
    }

    private static Config masterConfig()
    {
        return new Config( stringMap( ClusterSettings.server_id.name(), "1" ) );
    }

    private static Server.Configuration masterServerConfiguration()
    {
        return new Server.Configuration()
        {
            @Override
            public long getOldChannelThreshold()
            {
                return -1;
            }

            @Override
            public int getMaxConcurrentTransactions()
            {
                return 1;
            }

            @Override
            public int getChunkSize()
            {
                return CHUNK_SIZE;
            }

            @Override
            public HostnamePort getServerAddress()
            {
                return new HostnamePort( MASTER_SERVER_HOST, MASTER_SERVER_PORT );
            }
        };
    }
}<|MERGE_RESOLUTION|>--- conflicted
+++ resolved
@@ -37,13 +37,9 @@
 import org.neo4j.com.TransactionStreamResponse;
 import org.neo4j.com.TxChecksumVerifier;
 import org.neo4j.com.monitor.RequestMonitor;
+import org.neo4j.com.storecopy.DefaultUnpackerDependencies;
 import org.neo4j.com.storecopy.ResponseUnpacker;
 import org.neo4j.com.storecopy.TransactionCommittingResponseUnpacker;
-<<<<<<< HEAD
-=======
-import org.neo4j.function.Function;
-import org.neo4j.graphdb.DependencyResolver;
->>>>>>> 345d719d
 import org.neo4j.helpers.HostnamePort;
 import org.neo4j.helpers.collection.Visitor;
 import org.neo4j.kernel.KernelHealth;
@@ -66,34 +62,24 @@
 import org.neo4j.kernel.impl.transaction.CommittedTransactionRepresentation;
 import org.neo4j.kernel.impl.transaction.TransactionRepresentation;
 import org.neo4j.kernel.impl.transaction.command.Command;
-<<<<<<< HEAD
 import org.neo4j.kernel.impl.transaction.log.Commitment;
 import org.neo4j.kernel.impl.transaction.log.FakeCommitment;
-=======
->>>>>>> 345d719d
 import org.neo4j.kernel.impl.transaction.log.LogFile;
 import org.neo4j.kernel.impl.transaction.log.LogPosition;
 import org.neo4j.kernel.impl.transaction.log.LogicalTransactionStore;
 import org.neo4j.kernel.impl.transaction.log.PhysicalTransactionRepresentation;
-import org.neo4j.kernel.impl.transaction.log.StubbedCommitment;
 import org.neo4j.kernel.impl.transaction.log.TransactionAppender;
 import org.neo4j.kernel.impl.transaction.log.TransactionIdStore;
 import org.neo4j.kernel.impl.transaction.log.entry.LogEntryStart;
 import org.neo4j.kernel.impl.transaction.log.entry.OnePhaseCommit;
-<<<<<<< HEAD
 import org.neo4j.kernel.impl.transaction.log.rotation.LogRotation;
 import org.neo4j.kernel.impl.util.Dependencies;
-import org.neo4j.kernel.impl.util.DependenciesProxy;
-=======
-import org.neo4j.kernel.impl.util.IdOrderingQueue;
->>>>>>> 345d719d
 import org.neo4j.kernel.lifecycle.Lifecycle;
 import org.neo4j.kernel.monitoring.ByteCounterMonitor;
 import org.neo4j.kernel.monitoring.Monitors;
 import org.neo4j.logging.NullLogProvider;
 import org.neo4j.test.CleanupRule;
 
-import static java.util.Arrays.asList;
 import static org.mockito.Matchers.any;
 import static org.mockito.Matchers.anyLong;
 import static org.mockito.Mockito.doReturn;
@@ -102,7 +88,11 @@
 import static org.mockito.Mockito.times;
 import static org.mockito.Mockito.verify;
 import static org.mockito.Mockito.when;
+
+import static java.util.Arrays.asList;
+
 import static org.neo4j.com.storecopy.ResponseUnpacker.NO_OP_RESPONSE_UNPACKER;
+import static org.neo4j.com.storecopy.TransactionCommittingResponseUnpacker.DEFAULT_BATCH_SIZE;
 import static org.neo4j.helpers.collection.MapUtil.stringMap;
 
 public class MasterClientTest
@@ -145,7 +135,6 @@
 
         cleanupRule.add( newMasterServer( master ) );
 
-<<<<<<< HEAD
         final TransactionIdStore txIdStore = mock( TransactionIdStore.class );
         TransactionAppender txAppender = mock( TransactionAppender.class );
         when( txAppender.append( any( TransactionRepresentation.class ), anyLong() ) )
@@ -157,10 +146,11 @@
                         return new FakeCommitment( (Long) invocation.getArguments()[1], txIdStore );
                     }
                 } );
-        TransactionRepresentationStoreApplier txApplier = mock( TransactionRepresentationStoreApplier.class );
-        IndexUpdatesValidator indexUpdatesValidator = mock( IndexUpdatesValidator.class );
-        when( indexUpdatesValidator.validate( any( TransactionRepresentation.class ),
-                any( TransactionApplicationMode.class ) ) ).thenReturn( ValidatedIndexUpdates.NONE );
+        final BatchingTransactionRepresentationStoreApplier txApplier =
+                mock( BatchingTransactionRepresentationStoreApplier.class );
+        final IndexUpdatesValidator indexUpdatesValidator = mock( IndexUpdatesValidator.class );
+        when( indexUpdatesValidator.validate( any( TransactionRepresentation.class ) ) )
+                .thenReturn( ValidatedIndexUpdates.NONE );
 
         final Dependencies deps = new Dependencies();
         deps.satisfyDependencies(
@@ -174,49 +164,22 @@
                 indexUpdatesValidator
         );
 
-        ResponseUnpacker unpacker = initAndStart( new TransactionCommittingResponseUnpacker(
-                DependenciesProxy.dependencies( deps, TransactionCommittingResponseUnpacker.Dependencies.class ) ) );
-=======
-        DependencyResolver resolver = mock( DependencyResolver.class );
-        LogicalTransactionStore txStore = mock( LogicalTransactionStore.class );
-        final BatchingTransactionRepresentationStoreApplier txApplier =
-                mock( BatchingTransactionRepresentationStoreApplier.class );
-        TransactionIdStore txIdStore = mock( TransactionIdStore.class );
-        TransactionAppender txAppender = mock( TransactionAppender.class );
-        when( txAppender.append( any( TransactionRepresentation.class ), anyLong() ) )
-                .thenReturn( new StubbedCommitment() );
-        LogFile logFile = mock( LogFile.class );
-
-        when( resolver.resolveDependency( LogicalTransactionStore.class ) ).thenReturn( txStore );
-        when( resolver.resolveDependency( TransactionIdStore.class ) ).thenReturn( txIdStore );
-        when( resolver.resolveDependency( LogFile.class ) ).thenReturn( logFile );
-        when( resolver.resolveDependency( LogRotation.class ) ).thenReturn( mock(LogRotation.class) );
-        when( resolver.resolveDependency( IdOrderingQueue.class ) ).thenReturn( IdOrderingQueue.BYPASS );
-        when( txStore.getAppender() ).thenReturn( txAppender );
-        final IndexUpdatesValidator indexUpdatesValidator = mock( IndexUpdatesValidator.class );
-        when( indexUpdatesValidator.validate( any( TransactionRepresentation.class ) ) )
-                .thenReturn( ValidatedIndexUpdates.NONE );
-
-        ResponseUnpacker unpacker = initAndStart(
-                new TransactionCommittingResponseUnpacker( resolver, 100,
-                        new Function<DependencyResolver,IndexUpdatesValidator>()
-                        {
-                            @Override
-                            public IndexUpdatesValidator apply( DependencyResolver from ) throws RuntimeException
-                            {
-                                return indexUpdatesValidator;
-                            }
-                        },
-                        new Function<DependencyResolver,BatchingTransactionRepresentationStoreApplier>()
-                        {
-                            @Override
-                            public BatchingTransactionRepresentationStoreApplier apply( DependencyResolver from )
-                                    throws RuntimeException
-                            {
-                                return txApplier;
-                            }
-                        } ) );
->>>>>>> 345d719d
+        TransactionCommittingResponseUnpacker.Dependencies dependencies = new DefaultUnpackerDependencies( deps )
+        {
+            @Override
+            public BatchingTransactionRepresentationStoreApplier transactionRepresentationStoreApplier()
+            {
+                return txApplier;
+            }
+
+            @Override
+            public IndexUpdatesValidator indexUpdatesValidator()
+            {
+                return indexUpdatesValidator;
+            }
+        };
+        ResponseUnpacker unpacker = initAndStart( new TransactionCommittingResponseUnpacker( dependencies,
+                DEFAULT_BATCH_SIZE) );
 
         MasterClient masterClient = cleanupRule.add( newMasterClient214( StoreId.DEFAULT, unpacker ) );
 
