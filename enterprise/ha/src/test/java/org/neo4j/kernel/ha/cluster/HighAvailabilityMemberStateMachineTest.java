/*
 * Copyright (c) 2002-2016 "Neo Technology,"
 * Network Engine for Objects in Lund AB [http://neotechnology.com]
 *
 * This file is part of Neo4j.
 *
 * Neo4j is free software: you can redistribute it and/or modify
 * it under the terms of the GNU Affero General Public License as
 * published by the Free Software Foundation, either version 3 of the
 * License, or (at your option) any later version.
 *
 * This program is distributed in the hope that it will be useful,
 * but WITHOUT ANY WARRANTY; without even the implied warranty of
 * MERCHANTABILITY or FITNESS FOR A PARTICULAR PURPOSE.  See the
 * GNU Affero General Public License for more details.
 *
 * You should have received a copy of the GNU Affero General Public License
 * along with this program. If not, see <http://www.gnu.org/licenses/>.
 */
package org.neo4j.kernel.ha.cluster;

import org.junit.Test;
import org.mockito.Matchers;

import java.io.File;
import java.io.IOException;
import java.net.InetSocketAddress;
import java.net.URI;
import java.util.ArrayList;
import java.util.Arrays;
import java.util.Collections;
import java.util.List;
import java.util.concurrent.CountDownLatch;
import java.util.concurrent.atomic.AtomicBoolean;
import java.util.concurrent.atomic.AtomicReference;

import org.neo4j.cluster.ClusterSettings;
import org.neo4j.cluster.InstanceId;
import org.neo4j.cluster.client.ClusterClient;
import org.neo4j.cluster.member.ClusterMemberAvailability;
import org.neo4j.cluster.member.ClusterMemberEvents;
import org.neo4j.cluster.member.ClusterMemberListener;
import org.neo4j.cluster.protocol.election.Election;
import org.neo4j.com.ResourceReleaser;
import org.neo4j.com.Response;
import org.neo4j.com.storecopy.StoreCopyClient;
import org.neo4j.function.Suppliers;
import org.neo4j.graphdb.DependencyResolver;
import org.neo4j.helpers.collection.Iterables;
import org.neo4j.io.fs.FileSystemAbstraction;
import org.neo4j.io.pagecache.PageCache;
import org.neo4j.io.pagecache.PagedFile;
import org.neo4j.kernel.AvailabilityGuard;
import org.neo4j.kernel.AvailabilityGuard.AvailabilityRequirement;
import org.neo4j.kernel.NeoStoreDataSource;
import org.neo4j.kernel.configuration.Config;
import org.neo4j.kernel.ha.DelegateInvocationHandler;
import org.neo4j.kernel.ha.MasterClient214;
import org.neo4j.kernel.ha.PullerFactory;
import org.neo4j.kernel.ha.UpdatePuller;
import org.neo4j.kernel.ha.cluster.member.ClusterMember;
import org.neo4j.kernel.ha.cluster.member.ClusterMembers;
import org.neo4j.kernel.ha.cluster.member.ObservedClusterMembers;
import org.neo4j.kernel.ha.cluster.modeswitch.AbstractComponentSwitcher;
import org.neo4j.kernel.ha.cluster.modeswitch.ComponentSwitcherContainer;
import org.neo4j.kernel.ha.cluster.modeswitch.HighAvailabilityModeSwitcher;
import org.neo4j.kernel.ha.com.RequestContextFactory;
import org.neo4j.kernel.ha.com.master.HandshakeResult;
import org.neo4j.kernel.ha.com.master.Master;
import org.neo4j.kernel.ha.com.slave.MasterClient;
import org.neo4j.kernel.ha.com.slave.MasterClientResolver;
import org.neo4j.kernel.ha.com.slave.SlaveServer;
import org.neo4j.kernel.ha.id.HaIdGeneratorFactory;
import org.neo4j.kernel.impl.logging.NullLogService;
import org.neo4j.kernel.impl.store.StoreId;
import org.neo4j.kernel.impl.store.TransactionId;
import org.neo4j.kernel.impl.transaction.DeadSimpleTransactionIdStore;
import org.neo4j.kernel.impl.transaction.TransactionStats;
import org.neo4j.kernel.impl.transaction.log.TransactionIdStore;
import org.neo4j.kernel.impl.transaction.state.DataSourceManager;
import org.neo4j.kernel.lifecycle.LifeSupport;
import org.neo4j.kernel.monitoring.Monitors;
import org.neo4j.logging.NullLogProvider;

import static java.util.Collections.emptyList;
import static java.util.Collections.singletonList;
import static org.hamcrest.CoreMatchers.equalTo;
import static org.hamcrest.CoreMatchers.is;
import static org.junit.Assert.assertEquals;
import static org.junit.Assert.assertThat;
import static org.junit.Assert.assertTrue;
import static org.mockito.Matchers.any;
import static org.mockito.Matchers.anyInt;
import static org.mockito.Matchers.anyLong;
import static org.mockito.Matchers.anyString;
import static org.mockito.Mockito.RETURNS_MOCKS;
import static org.mockito.Mockito.doAnswer;
import static org.mockito.Mockito.mock;
import static org.mockito.Mockito.times;
import static org.mockito.Mockito.verify;
import static org.mockito.Mockito.when;
import static org.neo4j.com.StoreIdTestFactory.newStoreIdForCurrentVersion;
import static org.neo4j.kernel.ha.cluster.modeswitch.HighAvailabilityModeSwitcher.MASTER;
import static org.neo4j.kernel.ha.cluster.modeswitch.HighAvailabilityModeSwitcher.SLAVE;
import static org.neo4j.kernel.ha.cluster.modeswitch.HighAvailabilityModeSwitcherTest.storeSupplierMock;

public class HighAvailabilityMemberStateMachineTest
{
    @Test
    public void shouldStartFromPending() throws Exception
    {
        // Given
        HighAvailabilityMemberStateMachine memberStateMachine = buildMockedStateMachine();
        // Then
        assertThat( memberStateMachine.getCurrentState(), equalTo( HighAvailabilityMemberState.PENDING ) );
    }

    @Test
    public void shouldMoveToToMasterFromPendingOnMasterElectedForItself() throws Throwable
    {
        // Given
        InstanceId me = new InstanceId( 1 );
        HighAvailabilityMemberContext context = new SimpleHighAvailabilityMemberContext( me, false );
        ClusterMemberEvents events = mock( ClusterMemberEvents.class );
        ClusterMemberListenerContainer memberListenerContainer = mockAddClusterMemberListener( events );

        HighAvailabilityMemberStateMachine stateMachine = buildMockedStateMachine( context, events );
        stateMachine.init();
        ClusterMemberListener memberListener = memberListenerContainer.get();

        // When
        memberListener.coordinatorIsElected( me );

        // Then
        assertThat( stateMachine.getCurrentState(), equalTo( HighAvailabilityMemberState.TO_MASTER ) );
    }

    @Test
    public void shouldRemainToPendingOnMasterElectedForSomeoneElse() throws Throwable
    {
        // Given
        InstanceId me = new InstanceId( 1 );
        HighAvailabilityMemberContext context = new SimpleHighAvailabilityMemberContext( me, false );
        ClusterMemberEvents events = mock( ClusterMemberEvents.class );
        ClusterMemberListenerContainer memberListenerContainer = mockAddClusterMemberListener( events );

        HighAvailabilityMemberStateMachine stateMachine = buildMockedStateMachine( context, events );
        stateMachine.init();
        ClusterMemberListener memberListener = memberListenerContainer.get();

        // When
        memberListener.coordinatorIsElected( new InstanceId( 2 ) );

        // Then
        assertThat( stateMachine.getCurrentState(), equalTo( HighAvailabilityMemberState.PENDING ) );
    }

    @Test
    public void shouldSwitchToToSlaveOnMasterAvailableForSomeoneElse() throws Throwable
    {
        // Given
        InstanceId me = new InstanceId( 1 );
        HighAvailabilityMemberContext context = new SimpleHighAvailabilityMemberContext( me, false );
        ClusterMemberEvents events = mock( ClusterMemberEvents.class );
        ClusterMemberListenerContainer memberListenerContainer = mockAddClusterMemberListener( events );

        HighAvailabilityMemberStateMachine stateMachine = buildMockedStateMachine( context, events );

        stateMachine.init();
        ClusterMemberListener memberListener = memberListenerContainer.get();
        HAStateChangeListener probe = new HAStateChangeListener();
        stateMachine.addHighAvailabilityMemberListener( probe );

        // When
        memberListener.memberIsAvailable( MASTER, new InstanceId( 2 ), URI.create( "ha://whatever" ), StoreId.DEFAULT );

        // Then
        assertThat( stateMachine.getCurrentState(), equalTo( HighAvailabilityMemberState.TO_SLAVE ) );
        assertThat( probe.lastEvent.shouldBroadcast(), is( true ) );
        assertThat( probe.masterIsAvailable, is( true ) );
    }

    @Test
    public void whenInMasterStateLosingQuorumShouldPutInPending() throws Throwable
    {
        // Given
        InstanceId me = new InstanceId( 1 );
        InstanceId other = new InstanceId( 2 );
        HighAvailabilityMemberContext context = new SimpleHighAvailabilityMemberContext( me, false );

        AvailabilityGuard guard = mock( AvailabilityGuard.class );
<<<<<<< HEAD
        ObservedClusterMembers members = mockClusterMembers( me, emptyList(), singletonList( other ) );
=======
        ObservedClusterMembers members = mockClusterMembers( me, Collections.<InstanceId>emptyList(), singletonList( other ) );
>>>>>>> ed92ebe8

        ClusterMemberEvents events = mock( ClusterMemberEvents.class );
        ClusterMemberListenerContainer memberListenerContainer = mockAddClusterMemberListener( events );

        HighAvailabilityMemberStateMachine stateMachine = buildMockedStateMachine( context, events, members, guard );

        stateMachine.init();
        ClusterMemberListener memberListener = memberListenerContainer.get();
        HAStateChangeListener probe = new HAStateChangeListener();
        stateMachine.addHighAvailabilityMemberListener( probe );

        // Send it to MASTER
        memberListener.coordinatorIsElected( me );
        memberListener.memberIsAvailable( MASTER, me, URI.create( "ha://whatever" ), StoreId.DEFAULT );

        assertThat( stateMachine.getCurrentState(), equalTo( HighAvailabilityMemberState.MASTER ) );

        // When
        memberListener.memberIsFailed( new InstanceId( 2 ) );

        // Then
        assertThat( stateMachine.getCurrentState(), equalTo( HighAvailabilityMemberState.PENDING ) );
<<<<<<< HEAD
        assertThat( probe.instanceStops, is( true ) );
        assertThat( probe.lastEvent.shouldBroadcast(), is( false ) );
        verify( guard, times( 2 ) ).require( any( AvailabilityRequirement.class ) );
=======
        assertThat( probe.instanceStops, is( false ) );
        assertThat( probe.instanceDetached, is( true ) );
        verify( guard, times( 1 ) ).require( any( AvailabilityRequirement.class ) );
>>>>>>> ed92ebe8
    }

    @Test
    public void whenInSlaveStateLosingOtherSlaveShouldNotPutInPending() throws Throwable
    {
        // Given
        InstanceId me = new InstanceId( 1 );
        InstanceId master = new InstanceId( 2 );
        InstanceId otherSlave = new InstanceId( 3 );
        HighAvailabilityMemberContext context = new SimpleHighAvailabilityMemberContext( me, false );
        AvailabilityGuard guard = mock( AvailabilityGuard.class );
        ObservedClusterMembers members = mockClusterMembers( me, singletonList( master ), singletonList( otherSlave ) );

        ClusterMemberEvents events = mock( ClusterMemberEvents.class );
        ClusterMemberListenerContainer memberListenerContainer = mockAddClusterMemberListener( events );

        HighAvailabilityMemberStateMachine stateMachine = buildMockedStateMachine( context, events, members, guard );

        stateMachine.init();
        ClusterMemberListener memberListener = memberListenerContainer.get();
        HAStateChangeListener probe = new HAStateChangeListener();
        stateMachine.addHighAvailabilityMemberListener( probe );

        // Send it to MASTER
        memberListener.memberIsAvailable( MASTER, master, URI.create( "ha://whatever" ), StoreId.DEFAULT );
        memberListener.memberIsAvailable( SLAVE, me, URI.create( "ha://whatever3" ), StoreId.DEFAULT );
        memberListener.memberIsAvailable( SLAVE, otherSlave, URI.create( "ha://whatever2" ), StoreId.DEFAULT );

        assertThat( stateMachine.getCurrentState(), equalTo( HighAvailabilityMemberState.SLAVE ) );

        // When
        memberListener.memberIsFailed( otherSlave );

        // Then
        assertThat( stateMachine.getCurrentState(), equalTo( HighAvailabilityMemberState.SLAVE ) );
        assertThat( probe.instanceStops, is( false ) );
<<<<<<< HEAD
        assertThat( probe.lastEvent.shouldBroadcast(), is( true ) );
=======
>>>>>>> ed92ebe8
    }


    @Test
    public void whenInSlaveStateLosingMasterShouldPutInPending() throws Throwable
    {
        // Given
        InstanceId me = new InstanceId( 1 );
        InstanceId master = new InstanceId( 2 );
        InstanceId otherSlave = new InstanceId( 3 );
        HighAvailabilityMemberContext context = new SimpleHighAvailabilityMemberContext( me, false );
        AvailabilityGuard guard = mock( AvailabilityGuard.class );
        ObservedClusterMembers members = mockClusterMembers( me, singletonList( otherSlave ), singletonList( master ) );

        ClusterMemberEvents events = mock( ClusterMemberEvents.class );
        ClusterMemberListenerContainer memberListenerContainer = mockAddClusterMemberListener( events );

        HighAvailabilityMemberStateMachine stateMachine = buildMockedStateMachine( context, events, members, guard );

        stateMachine.init();
        ClusterMemberListener memberListener = memberListenerContainer.get();
        HAStateChangeListener probe = new HAStateChangeListener();
        stateMachine.addHighAvailabilityMemberListener( probe );

        // Send it to MASTER
        memberListener.coordinatorIsElected( master );
        memberListener.memberIsAvailable( MASTER, master, URI.create( "ha://whatever" ), StoreId.DEFAULT );
        memberListener.memberIsAvailable( SLAVE, me, URI.create( "ha://whatever3" ), StoreId.DEFAULT );
        memberListener.memberIsAvailable( SLAVE, otherSlave, URI.create( "ha://whatever2" ), StoreId.DEFAULT );

        assertThat( stateMachine.getCurrentState(), equalTo( HighAvailabilityMemberState.SLAVE ) );

        // When
        memberListener.memberIsFailed( master );

        // Then
        assertThat( stateMachine.getCurrentState(), equalTo( HighAvailabilityMemberState.PENDING ) );
<<<<<<< HEAD
        assertThat( probe.instanceStops, is( true ) );
        assertThat( probe.lastEvent.shouldBroadcast(), is( false ) );
        verify( guard, times( 2 ) ).require( any( AvailabilityRequirement.class ) );
=======
        assertThat( probe.instanceStops, is( false ) );
        assertThat( probe.instanceDetached, is( true ) );
        verify( guard, times( 1 ) ).require( any( AvailabilityRequirement.class ) );
>>>>>>> ed92ebe8
    }

    @Test
    public void whenInToMasterStateLosingQuorumShouldPutInPending() throws Throwable
    {
        // Given
        InstanceId me = new InstanceId( 1 );
        InstanceId other = new InstanceId( 2 );
        HighAvailabilityMemberContext context = new SimpleHighAvailabilityMemberContext( me, false );
        AvailabilityGuard guard = mock( AvailabilityGuard.class );
<<<<<<< HEAD
        ObservedClusterMembers members = mockClusterMembers( me, emptyList(), singletonList( other ) );
=======
        ObservedClusterMembers members = mockClusterMembers( me, Collections.<InstanceId>emptyList(), singletonList( other ) );
>>>>>>> ed92ebe8

        ClusterMemberEvents events = mock( ClusterMemberEvents.class );
        ClusterMemberListenerContainer memberListenerContainer = mockAddClusterMemberListener( events );

        HighAvailabilityMemberStateMachine stateMachine = buildMockedStateMachine( context, events, members, guard );

        stateMachine.init();
        ClusterMemberListener memberListener = memberListenerContainer.get();
        HAStateChangeListener probe = new HAStateChangeListener();
        stateMachine.addHighAvailabilityMemberListener( probe );

        // Send it to MASTER
        memberListener.coordinatorIsElected( me );

        assertThat( stateMachine.getCurrentState(), equalTo( HighAvailabilityMemberState.TO_MASTER ) );

        // When
        memberListener.memberIsFailed( new InstanceId( 2 ) );

        // Then
        assertThat( stateMachine.getCurrentState(), equalTo( HighAvailabilityMemberState.PENDING ) );
<<<<<<< HEAD
        assertThat( probe.instanceStops, is( true ) );
        assertThat( probe.lastEvent.shouldBroadcast(), is( false ) );
=======
        assertThat( probe.instanceStops, is( false ) );
        assertThat( probe.instanceDetached, is( true ) );
>>>>>>> ed92ebe8
        verify( guard, times( 1 ) ).require( any( AvailabilityRequirement.class ) );
    }

    @Test
    public void whenInToSlaveStateLosingQuorumShouldPutInPending() throws Throwable
    {
        // Given
        InstanceId me = new InstanceId( 1 );
        InstanceId other = new InstanceId( 2 );
        HighAvailabilityMemberContext context = new SimpleHighAvailabilityMemberContext( me, false );
        AvailabilityGuard guard = mock( AvailabilityGuard.class );
<<<<<<< HEAD
        ObservedClusterMembers members = mockClusterMembers( me, emptyList(), singletonList( other ) );
=======
        ObservedClusterMembers members = mockClusterMembers( me, Collections.<InstanceId>emptyList(), singletonList( other ) );
>>>>>>> ed92ebe8

        ClusterMemberEvents events = mock( ClusterMemberEvents.class );
        ClusterMemberListenerContainer memberListenerContainer = mockAddClusterMemberListener( events );

        HighAvailabilityMemberStateMachine stateMachine = buildMockedStateMachine( context, events, members, guard );
        stateMachine.init();
        ClusterMemberListener memberListener = memberListenerContainer.get();
        HAStateChangeListener probe = new HAStateChangeListener();
        stateMachine.addHighAvailabilityMemberListener( probe );

        // Send it to MASTER
        memberListener.memberIsAvailable( MASTER, other, URI.create( "ha://whatever" ), StoreId.DEFAULT );

        assertThat( stateMachine.getCurrentState(), equalTo( HighAvailabilityMemberState.TO_SLAVE ) );

        // When
        memberListener.memberIsFailed( new InstanceId( 2 ) );

        // Then
        assertThat( stateMachine.getCurrentState(), equalTo( HighAvailabilityMemberState.PENDING ) );
<<<<<<< HEAD
        assertThat( probe.instanceStops, is( true ) );
        assertThat( probe.lastEvent.shouldBroadcast(), is( false ) );
=======
        assertThat( probe.instanceStops, is( false ) );
        assertThat( probe.instanceDetached, is( true ) );
>>>>>>> ed92ebe8
        verify( guard, times( 1 ) ).require( any( AvailabilityRequirement.class ) );
    }

    @Test
    public void whenSlaveOnlyIsElectedStayInPending() throws Throwable
    {
        // Given
        InstanceId me = new InstanceId( 1 );
        HighAvailabilityMemberContext context = new SimpleHighAvailabilityMemberContext( me, true );
        ClusterMemberEvents events = mock( ClusterMemberEvents.class );
        ClusterMemberListenerContainer memberListenerContainer = mockAddClusterMemberListener( events );

        HighAvailabilityMemberStateMachine stateMachine = buildMockedStateMachine( context, events );

        stateMachine.init();

        ClusterMemberListener memberListener = memberListenerContainer.get();

        // When
        memberListener.coordinatorIsElected( me );

        // Then
        assertThat( stateMachine.getCurrentState(), equalTo( HighAvailabilityMemberState.PENDING ) );
    }


    @Test
    public void whenHAModeSwitcherSwitchesToSlaveTheOtherModeSwitcherDoNotGetTheOldMasterClient() throws Throwable
    {
        InstanceId me = new InstanceId( 1 );
        StoreId storeId = newStoreIdForCurrentVersion();
        HighAvailabilityMemberContext context = mock( HighAvailabilityMemberContext.class );
        when( context.getMyId() ).thenReturn( me );
        AvailabilityGuard guard = mock( AvailabilityGuard.class );
        ObservedClusterMembers members = mock( ObservedClusterMembers.class );
        ClusterMember masterMember = mock( ClusterMember.class );
        when( masterMember.getHARole() ).thenReturn( "master" );
        when( masterMember.hasRole( "master" ) ).thenReturn( true );
        when( masterMember.getInstanceId() ).thenReturn( new InstanceId( 2 ) );
        when( masterMember.getStoreId() ).thenReturn( storeId );
        ClusterMember self = new ClusterMember( me );
        when( members.getMembers() ).thenReturn( Arrays.asList( self, masterMember ) );
        when( members.getCurrentMember() ).thenReturn( self );
        DependencyResolver dependencyResolver = mock( DependencyResolver.class );
        FileSystemAbstraction fs = mock( FileSystemAbstraction.class );
        when( fs.fileExists( any( File.class ) ) ).thenReturn( true );
        when( dependencyResolver.resolveDependency( FileSystemAbstraction.class ) ).thenReturn( fs );
        when( dependencyResolver.resolveDependency( Monitors.class ) ).thenReturn( new Monitors() );
        NeoStoreDataSource dataSource = mock( NeoStoreDataSource.class );
        when( dataSource.getDependencyResolver() ).thenReturn( dependencyResolver );
        when( dataSource.getStoreId() ).thenReturn( storeId );
        when( dependencyResolver.resolveDependency( NeoStoreDataSource.class ) ).thenReturn( dataSource );
        when( dependencyResolver.resolveDependency( TransactionIdStore.class ) ).
                thenReturn( new DeadSimpleTransactionIdStore() );
        when( dependencyResolver.resolveDependency( ObservedClusterMembers.class ) ).thenReturn( members );
        UpdatePuller updatePuller = mock( UpdatePuller.class );
        when( updatePuller.tryPullUpdates() ).thenReturn( true );
        when( dependencyResolver.resolveDependency( UpdatePuller.class ) ).thenReturn( updatePuller );

        ClusterMemberAvailability clusterMemberAvailability = mock( ClusterMemberAvailability.class );
        final TriggerableClusterMemberEvents events = new TriggerableClusterMemberEvents();

        Election election = mock( Election.class );
        HighAvailabilityMemberStateMachine stateMachine =
                new HighAvailabilityMemberStateMachine( context, guard, members, events, election,
                        NullLogProvider.getInstance() );

        ClusterMembers clusterMembers = new ClusterMembers( members, stateMachine );
        when( dependencyResolver.resolveDependency( ClusterMembers.class ) ).thenReturn( clusterMembers );

        stateMachine.init();
        stateMachine.start();

        final DelegateInvocationHandler<Master> handler = new DelegateInvocationHandler<>( Master.class );

        MasterClientResolver masterClientResolver = mock( MasterClientResolver.class );
        MasterClient masterClient = mock( MasterClient.class );
        when( masterClient.getProtocolVersion() ).thenReturn( MasterClient214.PROTOCOL_VERSION );
        when( masterClient.handshake( anyLong(), any( StoreId.class ) ) ).thenReturn(
                new Response<HandshakeResult>( new HandshakeResult( 0, 42 ), storeId, mock( ResourceReleaser.class ) )
                {
                    @Override
                    public void accept( Handler handler ) throws IOException
                    {
                    }

                    @Override
                    public boolean hasTransactionsToBeApplied()
                    {
                        return false;
                    }
                } );
        when( masterClient.toString() ).thenReturn( "TheExpectedMasterClient!" );
        when( masterClientResolver.instantiate( anyString(), anyInt(), anyString(), any( Monitors.class ),
                any( StoreId.class ), any( LifeSupport.class ) ) ).thenReturn( masterClient );

        final CountDownLatch latch = new CountDownLatch( 2 );
        final AtomicBoolean switchedSuccessfully = new AtomicBoolean();

        SwitchToSlave.Monitor monitor = new SwitchToSlave.Monitor()
        {
            @Override
            public void switchToSlaveStarted()
            {
            }

            @Override
            public void switchToSlaveCompleted( boolean wasSuccessful )
            {
                switchedSuccessfully.set( wasSuccessful );
                latch.countDown();
            }

            @Override
            public void storeCopyStarted()
            {
            }

            @Override
            public void storeCopyCompleted( boolean wasSuccessful )
            {

            }

            @Override
            public void catchupStarted()
            {

            }

            @Override
            public void catchupCompleted()
            {

            }
        };

        Config config = new Config( Collections.singletonMap( ClusterSettings.server_id.name(), me.toString() ) );

        TransactionStats transactionCounters = mock( TransactionStats.class );
        when( transactionCounters.getNumberOfActiveTransactions() ).thenReturn( 0L );

        PageCache pageCacheMock = mock( PageCache.class );
        PagedFile pagedFileMock = mock( PagedFile.class );
        when( pagedFileMock.getLastPageId() ).thenReturn( 1L );
        when( pageCacheMock.map( any( File.class ), anyInt() ) ).thenReturn( pagedFileMock );

        TransactionIdStore transactionIdStoreMock = mock( TransactionIdStore.class );
        when( transactionIdStoreMock.getLastCommittedTransaction() ).thenReturn( new TransactionId( 0, 0 ) );
        SwitchToSlave switchToSlave = new SwitchToSlave( new File( "" ), NullLogService.getInstance(),
                mock( FileSystemAbstraction.class ),
                config, dependencyResolver,
                mock( HaIdGeneratorFactory.class ),
                handler,
                mock( ClusterMemberAvailability.class ), mock( RequestContextFactory.class ),
                mock( PullerFactory.class, RETURNS_MOCKS ),
                Iterables.empty(), masterClientResolver,
                monitor,
                new StoreCopyClient.Monitor.Adapter(),
                Suppliers.singleton( dataSource ),
                Suppliers.singleton( transactionIdStoreMock ),
                slave -> {
                    SlaveServer mock = mock( SlaveServer.class );
                    when( mock.getSocketAddress() ).thenReturn( new InetSocketAddress( "localhost", 123 ) );
                    return mock;
                }, updatePuller, pageCacheMock, mock( Monitors.class ), transactionCounters );

        ComponentSwitcherContainer switcherContainer = new ComponentSwitcherContainer();
        HighAvailabilityModeSwitcher haModeSwitcher = new HighAvailabilityModeSwitcher( switchToSlave,
                mock( SwitchToMaster.class ), election, clusterMemberAvailability, mock( ClusterClient.class ),
                storeSupplierMock(), me, switcherContainer, neoStoreDataSourceSupplierMock(),
                NullLogService.getInstance() );
        haModeSwitcher.init();
        haModeSwitcher.start();
        haModeSwitcher.listeningAt( URI.create( "http://localhost:12345" ) );

        stateMachine.addHighAvailabilityMemberListener( haModeSwitcher );

        final AtomicReference<Master> ref = new AtomicReference<>( null );

        //noinspection unchecked
        AbstractComponentSwitcher<Object> otherModeSwitcher = new AbstractComponentSwitcher<Object>( mock(
                DelegateInvocationHandler.class ) )
        {
            @Override
            protected Object getSlaveImpl()
            {
                Master master = handler.cement();
                ref.set( master );
                latch.countDown();
                return null;
            }

            @Override
            protected Object getMasterImpl()
            {
                return null;
            }
        };
        switcherContainer.add( otherModeSwitcher );
        // When
        events.switchToSlave( me );

        // Then
        latch.await();
        assertTrue( "mode switch failed", switchedSuccessfully.get() );
        Master actual = ref.get();
        // let's test the toString()s since there are too many wrappers of proxies
        assertEquals( masterClient.toString(), actual.toString() );

        stateMachine.stop();
        stateMachine.shutdown();
        haModeSwitcher.stop();
        haModeSwitcher.shutdown();
    }

    private ObservedClusterMembers mockClusterMembers( InstanceId me, List<InstanceId> alive, List<InstanceId> failed )
    {
        ObservedClusterMembers members = mock( ObservedClusterMembers.class );

        // we cannot set outside of the package the isAlive to return false. So do it with a mock
        List<ClusterMember> aliveMembers = new ArrayList<>( alive.size() );
        List<ClusterMember> failedMembers = new ArrayList<>( failed.size() );
        for ( InstanceId instanceId : alive )
        {
            ClusterMember otherMember = mock( ClusterMember.class );
            when( otherMember.getInstanceId() ).thenReturn( instanceId );
            // the failed argument tells us which instance should be marked as failed
            when( otherMember.isAlive() ).thenReturn( true );
            aliveMembers.add( otherMember );
        }

        for ( InstanceId instanceId : failed )
        {
            ClusterMember otherMember = mock( ClusterMember.class );
            when( otherMember.getInstanceId() ).thenReturn( instanceId );
            // the failed argument tells us which instance should be marked as failed
            when( otherMember.isAlive() ).thenReturn( false );
            failedMembers.add( otherMember );
        }

        ClusterMember thisMember = new ClusterMember( me );
        aliveMembers.add( thisMember );

        List<ClusterMember> allMembers = new ArrayList<>();
        allMembers.addAll( aliveMembers ); // thisMember is in aliveMembers
        allMembers.addAll( failedMembers );
        when( members.getMembers() ).thenReturn( allMembers );
        when( members.getAliveMembers() ).thenReturn( aliveMembers );

        return members;
    }

<<<<<<< HEAD
    private static DataSourceManager neoStoreDataSourceSupplierMock()
    {
        DataSourceManager dataSourceManager = new DataSourceManager();
        dataSourceManager.register( mock( NeoStoreDataSource.class ) );
        return dataSourceManager;
    }

    private ClusterMemberListenerContainer mockAddClusterMemberListener( ClusterMemberEvents events )
=======
    static ClusterMemberListenerContainer mockAddClusterMemberListener( ClusterMemberEvents events )
>>>>>>> ed92ebe8
    {
        final ClusterMemberListenerContainer listenerContainer = new ClusterMemberListenerContainer();
        doAnswer( invocation -> {
            listenerContainer.set( (ClusterMemberListener) invocation.getArguments()[0] );
            return null;
        } ).when( events ).addClusterMemberListener( Matchers.any() );
        return listenerContainer;
    }

    private HighAvailabilityMemberStateMachine buildMockedStateMachine()
    {
        return new StateMachineBuilder().build();
    }

    private HighAvailabilityMemberStateMachine buildMockedStateMachine ( HighAvailabilityMemberContext context,
            ClusterMemberEvents events )
    {
        return new StateMachineBuilder().withContext( context ).withEvents( events ).build();
    }

    private HighAvailabilityMemberStateMachine buildMockedStateMachine( HighAvailabilityMemberContext context,
            ClusterMemberEvents events, ObservedClusterMembers clusterMembers, AvailabilityGuard guard )
    {
        return new StateMachineBuilder().withContext( context ).withEvents( events ).withClusterMembers(
                clusterMembers ).withGuard( guard ).build();
    }

    static class StateMachineBuilder
    {
        HighAvailabilityMemberContext context = mock( HighAvailabilityMemberContext.class );
        ClusterMemberEvents events = mock( ClusterMemberEvents.class );
        ObservedClusterMembers clusterMembers = mock( ObservedClusterMembers.class );
        AvailabilityGuard guard = mock( AvailabilityGuard.class );
        Election election = mock( Election.class );

        public StateMachineBuilder withContext( HighAvailabilityMemberContext context )
        {
            this.context = context;
            return this;
        }

        public StateMachineBuilder withEvents(ClusterMemberEvents events)
        {
            this.events = events;
            return this;
        }

        public StateMachineBuilder withClusterMembers(ObservedClusterMembers clusterMember)
        {
            this.clusterMembers = clusterMember;
            return this;
        }

        public StateMachineBuilder withGuard(AvailabilityGuard guard)
        {
            this.guard = guard;
            return this;
        }

        public StateMachineBuilder withElection(Election election)
        {
            this.election = election;
            return this;
        }

        public HighAvailabilityMemberStateMachine build()
        {
            return new HighAvailabilityMemberStateMachine( context, guard, clusterMembers, events, election,
                    NullLogProvider.getInstance() );
        }
    }

    static class ClusterMemberListenerContainer
    {
        private ClusterMemberListener clusterMemberListener;

        public ClusterMemberListener get()
        {
            return clusterMemberListener;
        }

        public void set( ClusterMemberListener clusterMemberListener )
        {
            if ( this.clusterMemberListener != null )
            {
                throw new IllegalStateException( "Expected to have only 1 listener, but have more. " +
                                                 "Defined listener: " + this.clusterMemberListener +
                                                 ". Newly added listener:" + clusterMemberListener );
            }
            this.clusterMemberListener = clusterMemberListener;
        }
    }

    static final class HAStateChangeListener implements HighAvailabilityMemberListener
    {
        boolean masterIsElected = false;
        boolean masterIsAvailable = false;
        boolean slaveIsAvailable = false;
        boolean instanceStops = false;
        boolean instanceDetached = false;
        HighAvailabilityMemberChangeEvent lastEvent = null;

        @Override
        public void masterIsElected( HighAvailabilityMemberChangeEvent event )
        {
            masterIsElected = true;
            masterIsAvailable = false;
            slaveIsAvailable = false;
            instanceStops = false;
            instanceDetached = false;
            lastEvent = event;
        }

        @Override
        public void masterIsAvailable( HighAvailabilityMemberChangeEvent event )
        {
            masterIsElected = false;
            masterIsAvailable = true;
            slaveIsAvailable = false;
            instanceStops = false;
            instanceDetached = false;
            lastEvent = event;
        }

        @Override
        public void slaveIsAvailable( HighAvailabilityMemberChangeEvent event )
        {
            masterIsElected = false;
            masterIsAvailable = false;
            slaveIsAvailable = true;
            instanceStops = false;
            instanceDetached = false;
            lastEvent = event;
        }

        @Override
        public void instanceStops( HighAvailabilityMemberChangeEvent event )
        {
            masterIsElected = false;
            masterIsAvailable = false;
            slaveIsAvailable = false;
            instanceStops = true;
            instanceDetached = false;
            lastEvent = event;
        }

        @Override
        public void instanceDetached( HighAvailabilityMemberChangeEvent event )
        {
            masterIsElected = false;
            masterIsAvailable = false;
            slaveIsAvailable = false;
            instanceStops = false;
            instanceDetached = true;
            lastEvent = event;
        }
    }

    private static class TriggerableClusterMemberEvents implements ClusterMemberEvents
    {
        private ClusterMemberListener listener;

        @Override
        public void addClusterMemberListener( ClusterMemberListener listener )
        {
            this.listener = listener;
        }

        @Override
        public void removeClusterMemberListener( ClusterMemberListener listener )
        {
        }

        public void switchToSlave( InstanceId me )
        {
            InstanceId someOneElseThanMyself = new InstanceId( me.toIntegerIndex() + 1 );
            listener.memberIsAvailable( "master", someOneElseThanMyself, URI.create( "cluster://127.0.0.1:2390?serverId=2" ), null );
            listener.memberIsAvailable( "slave", me, null, null );
        }
    }
}<|MERGE_RESOLUTION|>--- conflicted
+++ resolved
@@ -176,7 +176,6 @@
 
         // Then
         assertThat( stateMachine.getCurrentState(), equalTo( HighAvailabilityMemberState.TO_SLAVE ) );
-        assertThat( probe.lastEvent.shouldBroadcast(), is( true ) );
         assertThat( probe.masterIsAvailable, is( true ) );
     }
 
@@ -189,11 +188,7 @@
         HighAvailabilityMemberContext context = new SimpleHighAvailabilityMemberContext( me, false );
 
         AvailabilityGuard guard = mock( AvailabilityGuard.class );
-<<<<<<< HEAD
         ObservedClusterMembers members = mockClusterMembers( me, emptyList(), singletonList( other ) );
-=======
-        ObservedClusterMembers members = mockClusterMembers( me, Collections.<InstanceId>emptyList(), singletonList( other ) );
->>>>>>> ed92ebe8
 
         ClusterMemberEvents events = mock( ClusterMemberEvents.class );
         ClusterMemberListenerContainer memberListenerContainer = mockAddClusterMemberListener( events );
@@ -216,15 +211,9 @@
 
         // Then
         assertThat( stateMachine.getCurrentState(), equalTo( HighAvailabilityMemberState.PENDING ) );
-<<<<<<< HEAD
-        assertThat( probe.instanceStops, is( true ) );
-        assertThat( probe.lastEvent.shouldBroadcast(), is( false ) );
-        verify( guard, times( 2 ) ).require( any( AvailabilityRequirement.class ) );
-=======
         assertThat( probe.instanceStops, is( false ) );
         assertThat( probe.instanceDetached, is( true ) );
         verify( guard, times( 1 ) ).require( any( AvailabilityRequirement.class ) );
->>>>>>> ed92ebe8
     }
 
     @Test
@@ -261,10 +250,6 @@
         // Then
         assertThat( stateMachine.getCurrentState(), equalTo( HighAvailabilityMemberState.SLAVE ) );
         assertThat( probe.instanceStops, is( false ) );
-<<<<<<< HEAD
-        assertThat( probe.lastEvent.shouldBroadcast(), is( true ) );
-=======
->>>>>>> ed92ebe8
     }
 
 
@@ -302,15 +287,9 @@
 
         // Then
         assertThat( stateMachine.getCurrentState(), equalTo( HighAvailabilityMemberState.PENDING ) );
-<<<<<<< HEAD
-        assertThat( probe.instanceStops, is( true ) );
-        assertThat( probe.lastEvent.shouldBroadcast(), is( false ) );
-        verify( guard, times( 2 ) ).require( any( AvailabilityRequirement.class ) );
-=======
         assertThat( probe.instanceStops, is( false ) );
         assertThat( probe.instanceDetached, is( true ) );
         verify( guard, times( 1 ) ).require( any( AvailabilityRequirement.class ) );
->>>>>>> ed92ebe8
     }
 
     @Test
@@ -321,11 +300,7 @@
         InstanceId other = new InstanceId( 2 );
         HighAvailabilityMemberContext context = new SimpleHighAvailabilityMemberContext( me, false );
         AvailabilityGuard guard = mock( AvailabilityGuard.class );
-<<<<<<< HEAD
         ObservedClusterMembers members = mockClusterMembers( me, emptyList(), singletonList( other ) );
-=======
-        ObservedClusterMembers members = mockClusterMembers( me, Collections.<InstanceId>emptyList(), singletonList( other ) );
->>>>>>> ed92ebe8
 
         ClusterMemberEvents events = mock( ClusterMemberEvents.class );
         ClusterMemberListenerContainer memberListenerContainer = mockAddClusterMemberListener( events );
@@ -347,13 +322,8 @@
 
         // Then
         assertThat( stateMachine.getCurrentState(), equalTo( HighAvailabilityMemberState.PENDING ) );
-<<<<<<< HEAD
-        assertThat( probe.instanceStops, is( true ) );
-        assertThat( probe.lastEvent.shouldBroadcast(), is( false ) );
-=======
         assertThat( probe.instanceStops, is( false ) );
         assertThat( probe.instanceDetached, is( true ) );
->>>>>>> ed92ebe8
         verify( guard, times( 1 ) ).require( any( AvailabilityRequirement.class ) );
     }
 
@@ -365,11 +335,7 @@
         InstanceId other = new InstanceId( 2 );
         HighAvailabilityMemberContext context = new SimpleHighAvailabilityMemberContext( me, false );
         AvailabilityGuard guard = mock( AvailabilityGuard.class );
-<<<<<<< HEAD
         ObservedClusterMembers members = mockClusterMembers( me, emptyList(), singletonList( other ) );
-=======
-        ObservedClusterMembers members = mockClusterMembers( me, Collections.<InstanceId>emptyList(), singletonList( other ) );
->>>>>>> ed92ebe8
 
         ClusterMemberEvents events = mock( ClusterMemberEvents.class );
         ClusterMemberListenerContainer memberListenerContainer = mockAddClusterMemberListener( events );
@@ -390,13 +356,8 @@
 
         // Then
         assertThat( stateMachine.getCurrentState(), equalTo( HighAvailabilityMemberState.PENDING ) );
-<<<<<<< HEAD
-        assertThat( probe.instanceStops, is( true ) );
-        assertThat( probe.lastEvent.shouldBroadcast(), is( false ) );
-=======
         assertThat( probe.instanceStops, is( false ) );
         assertThat( probe.instanceDetached, is( true ) );
->>>>>>> ed92ebe8
         verify( guard, times( 1 ) ).require( any( AvailabilityRequirement.class ) );
     }
 
@@ -650,7 +611,6 @@
         return members;
     }
 
-<<<<<<< HEAD
     private static DataSourceManager neoStoreDataSourceSupplierMock()
     {
         DataSourceManager dataSourceManager = new DataSourceManager();
@@ -658,10 +618,7 @@
         return dataSourceManager;
     }
 
-    private ClusterMemberListenerContainer mockAddClusterMemberListener( ClusterMemberEvents events )
-=======
     static ClusterMemberListenerContainer mockAddClusterMemberListener( ClusterMemberEvents events )
->>>>>>> ed92ebe8
     {
         final ClusterMemberListenerContainer listenerContainer = new ClusterMemberListenerContainer();
         doAnswer( invocation -> {
