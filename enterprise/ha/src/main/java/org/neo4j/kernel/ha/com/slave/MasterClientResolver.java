--- conflicted
+++ resolved
@@ -149,18 +149,11 @@
         public MasterClient instantiate( String destinationHostNameOrIp, int destinationPort, String originHostNameOrIp,
                 Monitors monitors, StoreId storeId, LifeSupport life )
         {
-<<<<<<< HEAD
-            return life.add( new MasterClient210( hostNameOrIp, port, logProvider, storeId, readTimeoutSeconds,
-                    lockReadTimeout, maxConcurrentChannels, chunkSize, responseUnpacker,
-                    monitors.newMonitor( ByteCounterMonitor.class, MasterClient210.class ),
-                    monitors.newMonitor( RequestMonitor.class, MasterClient210.class ) ) );
-=======
             return life.add(
-                    new MasterClient210( destinationHostNameOrIp, destinationPort, originHostNameOrIp, logging,
+                    new MasterClient210( destinationHostNameOrIp, destinationPort, originHostNameOrIp, logProvider,
                             storeId, readTimeoutSeconds, lockReadTimeout, maxConcurrentChannels, chunkSize,
                             responseUnpacker, monitors.newMonitor( ByteCounterMonitor.class, MasterClient210.class ),
                             monitors.newMonitor( RequestMonitor.class, MasterClient210.class ) ) );
->>>>>>> cc0ba94b
         }
     }
 
@@ -176,18 +169,11 @@
         public MasterClient instantiate( String destinationHostNameOrIp, int destinationPort, String originHostNameOrIp,
                 Monitors monitors, StoreId storeId, LifeSupport life )
         {
-<<<<<<< HEAD
-            return life.add( new MasterClient214( hostNameOrIp, port, logProvider, storeId, readTimeoutSeconds,
-                    lockReadTimeout, maxConcurrentChannels, chunkSize, responseUnpacker,
-                    monitors.newMonitor( ByteCounterMonitor.class, MasterClient214.class ),
-                    monitors.newMonitor( RequestMonitor.class, MasterClient214.class ) ) );
-=======
             return life.add(
-                    new MasterClient214( destinationHostNameOrIp, destinationPort, originHostNameOrIp, logging,
+                    new MasterClient214( destinationHostNameOrIp, destinationPort, originHostNameOrIp, logProvider,
                             storeId, readTimeoutSeconds, lockReadTimeout, maxConcurrentChannels, chunkSize,
                             responseUnpacker, monitors.newMonitor( ByteCounterMonitor.class, MasterClient214.class ),
-                            monitors.newMonitor( RequestMonitor.class, MasterClient214.class ) ) );
->>>>>>> cc0ba94b
+                    monitors.newMonitor( RequestMonitor.class, MasterClient214.class ) ) );
         }
     }
 }