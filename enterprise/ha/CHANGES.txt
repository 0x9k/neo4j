<<<<<<< HEAD
=======

2.1.0-RC1
---------
o Add support for rolling upgrades from 2.0.1 or greater (2.0 is not supported)
o Fixes a bug where slave_only instances could participate in, and win, leader elections

>>>>>>> 77a2cef0
2.1.0-M02
--------------
o Clarify the error message for when releasing locks claim prior to a master-switch
o Reduce network overhead of locking in HA
o Fix of issue with state bookkeeping for reporting instance role

<<<<<<< HEAD

=======
>>>>>>> 77a2cef0
2.0.2
-----
o Fixes potential deadlock when concurrently shutting down the database and role switching
o Fixes issue where cluster would become unresponsive if a message would get lost

2.0.1
-----
o HA Backup now properly resolves the master URI, solving a bug where ha:// backups not running
  from the current master would in some cases fail
o Index delete now propagates properly across all cluster nodes
o Slaves now retry switching, making possible overcoming temporary failures
o Remote transaction initialization is now explicitly marked and tracked, solving
  transaction leakage and reuse problems
o HA instances no longer require a snapshot on cluster join
o HA instances now properly switch to PENDING state when losing quorum
o Fixes save deadlock problem
o Transactions now happen in the context of a master epoch, to solve issues
  with transactions wrongly propagating between masters
o Introduces monitoring for remote calls between cluster instances

2.0.0-RC1
---------
o The GCResistantCache is now called the HighPerformanceCache. The configuration for enabling it has changed from
  'gcr' to 'hpc', although the old setting will remaing functional until the next major release.

2.0.0.M06
---------
o Constraints can now be created in a running HA cluster

1.9.5 (2013-11-11)
------------------
o Removed all usage of getHostName() that might lead to problems on instances with improperly
  configured DNS
o The master instance will now always send out masterIsAvailable messages in response to
  masterIsElected, ensuring that instances in PENDING state will transition eventually to
  SLAVE
o Master instance now properly blocks transactions from starting after shutdown has started and
  waits on a timeout for running transactions to finish and be pushed to slaves before stopping
  completely. 

1.9.3
-----
o Fix for wrong snapshot processing on cluster join, leading to failure to switch to Slave
o Fix in SlaveIdGenerator which could lead to records being marked as not in use
o Important cluster events are now properly included in the console

1.9.1 (2013-06-24)
------------------
o Access guard is now raised during recovery
o Properly throttle push notifications from the master, preventing an exhaustion of resources
  and accompanying failures to pull from slaves
o Slaves will now not participate in elections if not eligible (e.g. when copying the store)

1.9.RC1 (2013-04-15)
--------------------
o Introduction of pseudo quorum writes. If half or more of the instances are unreachable, the instance will stop
  accepting write requests and all transactions will timeout.

1.9.M05 (2013-03-05)
--------------------
o Slave only mode is now available
o HA server will now bind by default to all interfaces (0.0.0.0)

1.9.M04 (2013-01-17)
--------------------
o Conflicting server IDs in a cluster will now make the latest joining instance to leave the cluster immediately and
  become non functional

1.9.M02 (2012-11-30)
--------------------
o Lifecycle improvements, with proper removal of listeners on shutdown
o Cluster snapshot synchronization used for HA cluster membership
o Implements JMX changes  
o IdGenerators instantiated properly in ModeSwitcher
o ZooKeeper compatibility layer introduced, allows for rolling upgrades from 1.8
o Ability to join a cluster even if there's an existing and empty database with a mismatching store ID.
  If the existing database isn't empty an error will be logged and database unable to start.

1.9.M01 (2012-10-23)
--------------------
o Massive changes to stop using ZooKeeper as a coordination service and instead move to a custom Paxos implementation.
 + Removed all ZooKeeper related functionality
 + Added support classes for event processing from the cluster component
 + All kernel parts with master/slave implementations are instantiated and managed separately and their switching
   happens based on cluster events
 + HA management beans expose the new information properly
 + Updates to documentation

1.8.M07 (2012-08-08)
--------------------
o Fixed bug where transactions committed through slaves in a mixed version cluster would fail
o Master recovery in clusters with only one instance master capable will now always work as expected

1.8.M06 (2012-07-06)
--------------------
o Added transaction push factor that can be configured with amount of slaves to push transactions to. The master will 
  optimistically push each transaction before tx.finish completes to reduce risk of branched data.
o Added the ability for rolling upgrades from versions 1.5.3 onwards.
o Changed the way master election notification and data gathering works, leading to massively reduced writing of data to
  the zookeeper service and a subsequent performance increase.

1.8.M03 (2012-05-24)
--------------------
o Fixed possible but benign NPE when pulling updates
o Really old instances when attempting to join but the tx is not in the master's log will now copy the store

1.8.M01 (2012-04-26)
--------------------
o Fix for a rare race condition in initialization code of zoo keeper client which could make
  a database unable to join its cluster sometimes.

1.7 (2012-04-19)
----------------
o Changed so branched data directories end up in a sub-directory.
o Changed so informative log messages are not logged as errors.
o Fixed issue with relationship types not being created via master if performed on a slave.

1.7.M03 (2012-04-11)
--------------------
o Fixed problem with "Transaction already active" getting logged because of lock timeout.
o Added GCR cache.
o GCR cache arrays are now reused between restarts HA restarts.

1.7.M02 (2012-03-26)
--------------------
o Fixed issue with message log not getting closed properly.

1.7.M01 (2012-03-12)
--------------------
o Optimization where if a transaction is attempted to be killed, but isn't successful due to it being active (for example awaiting a lock)
  such a transaction is killed as soon as it's possible instead of awaiting the scheduled "tx finisher".
o Added config option for ha.max_concurrent_transactions_on_master. There was already
  an equivalent for clients, so those two go hand in hand.
o Failure to rotate logical log is treated as a kernel panic event (just as expected in this case).
o While copying a store from the master the broker is shut down to cancel out any noisy events from it during copy.
o Makes use of the start record checksum on transactions to detect branching of data. Yields more accurate checks.
o Refactored newMaster() slightly and added a retry loop to avoid getting stuck at shutdown state.
o Added Broker#restart and implemented in ZooKeeperBroker to handle ZK session expirations.
o Made ZK session timeout configurable.
o Removed a retry/wait which held a monitor on HighlyAvailableGraphDatabase which could delay a master switch by 'read timeout' seconds.
o Restructuring to use DI, configuration interfaces, less setters/getters, removed unecessary lifecycle classes,
  added proper life cycle support for services and lots and lots of other cleanups. This also removes the need for wrapping
  an entire HA graphdb in a wrapper to have the entities survive an internal restart.

1.6 (2012-01-20)
---------------
o New HA request type allows for copy of transaction interval from master to slave, to recover from missing logical log files.
o It is no longer required to run an update puller to trigger a master election when the master goes down abruptly.
o Multiple retries on store copy operations during startup, so that long copies that get interrupted have a chance to complete.

1.6.M03 (2012-01-12)
--------------------
o Corrected ZK Expired event handling. Now, instead of restarting the zookeeper client, the whole broker is restarted and newMaster is called.
  This leads to proper reconnect to the ZK quorum and parsing of the possibly updated cluster state.
o Added support for having one ZK cluster managing many HA clusters (controlled by ha.cluster_name config).
o Fixed issues with update puller being shutdown incorrectly and sometimes having references to stale objects.
o Added support for creating unique entities via Index#putIfAbsent.

1.6.M02 (2011-12-15)
--------------------
o Introduced ability to wait a while in some key points regarding master election to reduce the noise of possible exceptions
  during master switch.
o Uses the graphdb wrapper to make Index/Node/Relationship references able to survive master switches.
o Fixed bugs where master switch events would sometimes not react accordingly.
o "Old transactions" checker uses the lock read timeout as threshold.
o Fix for null returned from AbstractZooKeeperManager#getMaster(), instead returns a master which always fails with ComException.

1.6.M01 (2011-11-24)
--------------------
o Added entry about HAProxy in manual.
o Fixed an issue where pulling updates would fail if no master had been elected. Now it tries to find a new master instead.
o Exposes information about branched (and stashed) stores through JMX.

1.5.M02 (2011-10-10)
--------------------
o Uses new (faster, non-synchronized) way of extracting transactions when streaming transactions from master to slave.
o Neostore logical logs are included when doing a full store copy from master.
o Fixed a bug with old free ids not being invalidated correctly after master switch.
o Channels aren't tied to a transaction, this to prevent some deadlock scenarios where all channels were tied up and a transaction was to be committed.
o Fixed some possible deadlock scenarios involving at least XaResourceManager and XaLogicalLog.
o Listens to "tx manager not ok" events and does internal restart for those.
o How to handle cases of branched data is configurable: keep all, keep last, keep none.
o Rotates logs before internal restart (slave->master or master->slave) to reduce potential recovery (i.e. switch) times.
o Does some additional repairing of neostore fail after a full store copy from master so that log version is synced.

1.4.M03 (2011-05-26) 
--------------------
o Fixed bug that did not rollback tx associated with dead channels.
o Modified master election algo to be more robust against zookeeper hiccups.                          
o Fixed a synchronization bug in ZooClient that could cause waits on wrong monitor.

1.4.M02 (2011-05-12)
--------------------
o At startup, the Config.USE_MEMORY_MAPPED_LOG parameter is set to 'true' since HA member will benefit performance wise from memory mapping since they
  continuously scan the log.

1.3.M05 (2011-03-24)
--------------------
o Now possible to copy full store on Windows.
o Fixed a bug that caused no new master to be elected when communication problem occured to master.
o Cluster now respond faster to problems when a new master has to be elected.

1.3.M04 (2011-03-10)
--------------------
o Tests disabled if run on windows due to limitations in OS/filesystem.

1.3.M03 (2011-02-24)
--------------------
o ZooClient now knows about backup port to simplify taking backups from a running HA cluster.

1.3.M02 (2011-02-10)
------------------------
o Broke up dependency on neo4j-shell.
o Resolved issue with additional logical logs not being applied correctly after a master copy.
o Resolved issue with multiple threads trying to startup/copy store from master at the same time.
o Fixed potential problem with new master notification.
o Extracted the server/client communication parts from HA into a separate component, neo4j-com
o Some configuration changes related to the new online backup tool.

0.6-1.3.M01 (2011-01-27)
------------------------

o Support for sending requests of unlimited size between master and slave.
o Reduced memory usage of communication between master and slave.
o Database store files can be copied from master on the fly over the wire when a new slave starts for the first time to avoid having to do a copy before-hand.
o Much better traceability in multi-jvm tests.
o Fix for an issue with the HA management bean which could prevent it from loading.

0.5-1.2 (2010-12-29)
--------------------

o HighAvailability management bean loaded properly.

0.5-1.2.M06 (2010-12-21)
------------------------

o When a new master is chosen, slaves throws away the id allocations they got from the previous master. This fixes a problem where occupied ids where reused.
o Enabled (and fixed problem with) thread on master which checks for dead slave connections and rolls back those transactions, so that their locks are released.
  This fixes a problem where an HA cluster would seem to freeze up and become unresponsive to write requests.
o Adding Log4j and Netty license information.
o Also closes the executor containing the connections.
o Changed dependency scopes.
o Shuts down databases after verifying them.

0.5-1.2.M05 (2010-12-02)
------------------------

o initial release
<|MERGE_RESOLUTION|>--- conflicted
+++ resolved
@@ -1,22 +1,15 @@
-<<<<<<< HEAD
-=======
 
 2.1.0-RC1
 ---------
 o Add support for rolling upgrades from 2.0.1 or greater (2.0 is not supported)
 o Fixes a bug where slave_only instances could participate in, and win, leader elections
 
->>>>>>> 77a2cef0
 2.1.0-M02
 --------------
 o Clarify the error message for when releasing locks claim prior to a master-switch
 o Reduce network overhead of locking in HA
 o Fix of issue with state bookkeeping for reporting instance role
 
-<<<<<<< HEAD
-
-=======
->>>>>>> 77a2cef0
 2.0.2
 -----
 o Fixes potential deadlock when concurrently shutting down the database and role switching
