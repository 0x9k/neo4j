// ShortestPathAcceptance.feature
Find a combination of a shortest path and a pattern expression

// BuiltInProcedureAcceptance.feature
Getting all labels

// ProcedureCallAcceptance.feature
Standalone call to procedure that takes no arguments
  In-query call to procedure that takes no arguments
Calling the same procedure twice using the same outputs in each call
Standalone call to VOID procedure that takes no arguments
  In-query call to VOID procedure that takes no arguments
  In-query call to VOID procedure does not consume rows
Standalone call to VOID procedure that takes no arguments, called with implicit arguments
Standalone call to procedure with explicit arguments
  In-query call to procedure with explicit arguments
Standalone call to procedure with argument of type NUMBER  accepts value of type INTEGER
  In-query call to procedure with argument of type NUMBER  accepts value of type INTEGER
Standalone call to procedure with argument of type NUMBER  accepts value of type FLOAT
  In-query call to procedure with argument of type NUMBER  accepts value of type FLOAT
Standalone call to procedure with argument of type FLOAT   accepts value of type INTEGER
  In-query call to procedure with argument of type FLOAT   accepts value of type INTEGER
Standalone call to procedure with null argument
  In-query call to procedure with null argument
Standalone call to procedure should fail if input type is wrong
  In-query call to procedure should fail if input type is wrong
Standalone call to procedure should fail if explicit argument is missing
  In-query call to procedure should fail if explicit argument is missing
Standalone call to procedure should fail if too many explicit argument are given
  In-query call to procedure should fail if too many explicit argument are given
Standalone call to procedure should fail if implicit argument is missing
Standalone call to unknown procedure should fail
  In-query call to unknown procedure should fail
In-query procedure call should fail if shadowing an already bound variable
In-query procedure call should fail if one of the argument expressions uses an aggregation function
In-query call to procedure that takes arguments fails when trying to pass them implicitly
In-query call to procedure that has outputs fails if no outputs are yielded
In-query call to procedure that both takes arguments and has outputs fails if the arguments are passed implicitly and no outputs are yielded

//ExplainAcceptance.feature
Explanation of standalone procedure call
Explanation of   in-query procedure call

// PatternExpressionAcceptance.feature
Pattern expression inside list comprehension
Get node degree via length of pattern expression
Get node degree via length of pattern expression that specifies a relationship type

//OrderByAcceptance.feature - Unsupported orderability
ORDER BY nodes should return null results last in ascending order
ORDER BY relationships should return null results last in ascending order
Ordering is well defined across all types, ascending
Ordering is well defined across all types, descending
Ordering for lists, ascending
Ordering for lists, descending
ORDER BY node problem

//SkipLimitAcceptance.feature - Unsupported limit syntax
Negative parameter for LIMIT should not generate errors

<<<<<<< HEAD
// ReturnAcceptance.feature
LIMIT 0 should stop side effects

//AggregationAcceptance.feature
max() over strings
min() over strings
max() over mixed numeric values
min() over mixed numeric values
max() over mixed values
min() over mixed values
max() over list values
min() over list values

//DeleteAcceptance.feature
Return properties from deleted node

//IndexAcceptance.feature
STARTS WITH should handle null prefix

=======
>>>>>>> a6814b25
//UnwindAcceptance.feature
Nested unwind with longs
Nested unwind with doubles
Nested unwind with strings
Nested unwind with mixed types
Pattern comprehension in unwind with empty db
Pattern comprehension in unwind with hits<|MERGE_RESOLUTION|>--- conflicted
+++ resolved
@@ -58,7 +58,6 @@
 //SkipLimitAcceptance.feature - Unsupported limit syntax
 Negative parameter for LIMIT should not generate errors
 
-<<<<<<< HEAD
 // ReturnAcceptance.feature
 LIMIT 0 should stop side effects
 
@@ -75,11 +74,6 @@
 //DeleteAcceptance.feature
 Return properties from deleted node
 
-//IndexAcceptance.feature
-STARTS WITH should handle null prefix
-
-=======
->>>>>>> a6814b25
 //UnwindAcceptance.feature
 Nested unwind with longs
 Nested unwind with doubles
