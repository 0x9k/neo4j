--- conflicted
+++ resolved
@@ -282,7 +282,6 @@
       | 1    | 2    |
     And no side effects
 
-<<<<<<< HEAD
   Scenario: Should handle EXISTS on node property when node is null
     Given an empty graph
     And having executed:
@@ -355,7 +354,8 @@
     Then the result should be:
       | p    |
       | null |
-=======
+    And no side effects
+
   Scenario: equality with boolean lists
     Given an empty graph
     And having executed:
@@ -367,5 +367,4 @@
       MATCH (n {prop: false}) RETURN n
       """
     Then the result should be empty
->>>>>>> cd4e1765
     And no side effects