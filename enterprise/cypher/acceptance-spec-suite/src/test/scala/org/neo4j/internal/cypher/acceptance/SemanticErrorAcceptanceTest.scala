--- conflicted
+++ resolved
@@ -274,12 +274,19 @@
     )
   }
 
-<<<<<<< HEAD
-  test("should fail if using a hint with multiple OR'd equality comparisons") {
-    executeAndEnsureError(
-      "match (n:Person) using index n:Person(name) where n.name = 'a' OR n.name = 'b' return n",
+  test("should fail if using a hint on a node with no label") {
+    executeAndEnsureError(
+      "MATCH (n) USING INDEX n:Person(name) where n.name = \"Johan\" return n",
+      "Cannot use index hint in this context. Must use label on node that hint is referring to. " +
+      "(line 1, column 11 (offset: 10))"
+    )
+  }
+
+  test("should fail if using a hint on a node and not using the property") {
+    executeAndEnsureError(
+      "MATCH (n:Person) USING INDEX n:Person(name) where n.lastname = \"Teleman\" return n",
       "Cannot use index hint in this context. Index hints are only supported for the following "+
-        "predicates in WHERE (either directly or as part of a top-level AND): equality comparison, " +
+        "predicates in WHERE (either directly or as part of a top-level AND or OR): equality comparison, " +
         "inequality (range) comparison, STARTS WITH, IN condition or checking property " +
         "existence. The comparison cannot be performed between two property values. Note that the " +
         "label and property comparison must be specified on a non-optional node (line 1, " +
@@ -287,28 +294,6 @@
     )
   }
 
-  test("should fail if using a hint on a node with no label") {
-    executeAndEnsureError(
-      "MATCH (n) USING INDEX n:Person(name) where n.name = \"Johan\" return n",
-      "Cannot use index hint in this context. Must use label on node that hint is referring to. " +
-      "(line 1, column 11 (offset: 10))"
-    )
-  }
-
-  test("should fail if using a hint on a node and not using the property") {
-    executeAndEnsureError(
-      "MATCH (n:Person) USING INDEX n:Person(name) where n.lastname = \"Teleman\" return n",
-      "Cannot use index hint in this context. Index hints are only supported for the following "+
-        "predicates in WHERE (either directly or as part of a top-level AND): equality comparison, " +
-        "inequality (range) comparison, STARTS WITH, IN condition or checking property " +
-        "existence. The comparison cannot be performed between two property values. Note that the " +
-        "label and property comparison must be specified on a non-optional node (line 1, " +
-        "column 18 (offset: 17))"
-    )
-  }
-
-=======
->>>>>>> 2a54d4cf
   test("should fail if no parens around node") {
     executeAndEnsureError(
       "match n:Person return n",
