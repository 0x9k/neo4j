--- conflicted
+++ resolved
@@ -50,23 +50,11 @@
 		Map<String,String> params = new java.util.HashMap<String,String>();
 		storeDir = convertFileSeparators( storeDir );
 		String separator = System.getProperty( "file.separator" );
-<<<<<<< HEAD
-		String store = storeDir + separator + "neostore";
-=======
 		String store = storeDir + separator + "neostore";		
->>>>>>> ce2e401c
 		params.put( "neo_store", store );
 		params.put( "create", String.valueOf( create ) );
 		String logicalLog = storeDir + separator + "nioneo_logical.log";
 		params.put( "logical_log", logicalLog );
-<<<<<<< HEAD
-		params.put( "neostore.nodestore.db.mapped_memory", "500k" );
-		params.put( "neostore.propertystore.db.mapped_memory", "1M" );
-		params.put( "neostore.propertystore.db.keys.mapped_memory", "1M" );
-		params.put( "neostore.propertystore.db.strings.mapped_memory", "1M" );
-		params.put( "neostore.propertystore.db.arrays.mapped_memory", "1M" );
-		params.put( "neostore.relationshipstore.db.mapped_memory", "1M" );
-=======
 		params.put( "neostore.nodestore.db.mapped_memory", "20M" );
 		params.put( "neostore.propertystore.db.mapped_memory", "90M" );
 		params.put( "neostore.propertystore.db.index.mapped_memory", "1M" );
@@ -74,7 +62,6 @@
 		params.put( "neostore.propertystore.db.strings.mapped_memory", "130M" );
 		params.put( "neostore.propertystore.db.arrays.mapped_memory", "1M" );
 		params.put( "neostore.relationshipstore.db.mapped_memory", "50M" );
->>>>>>> ce2e401c
 		byte resourceId[] = "414141".getBytes();
 		config.getTxModule().registerDataSource( DEFAULT_DATA_SOURCE_NAME,
 			NIO_NEO_DB_CLASS, resourceId, params );
@@ -99,22 +86,6 @@
 		config.getNeoModule().start();
 		started = true;
 	}
-	
-	private static String convertFileSeparators( String fileName )
-	{
-		String fileSeparator = System.getProperty( "file.separator" );
-		if ( "\\".equals( fileSeparator ) )
-		{
-			return fileName.replace( '/', '\\' );
-		}
-		else if ( "/".equals( fileSeparator ) )
-		{
-			return fileName.replace( '\\', '/' );
-		}
-		// dont know what to do
-		return fileName;
-	}
-	
 
     private static String convertFileSeparators( String fileName )
     {
