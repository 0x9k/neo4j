--- conflicted
+++ resolved
@@ -129,8 +129,6 @@
                 {
                     return new HostnamePort( "127.0.0.1:1235" );
                 }
-<<<<<<< HEAD
-=======
 
                 @Override
                 public int defaultPort()
@@ -143,7 +141,6 @@
                 {
                     return null;
                 }
->>>>>>> d245b464
             }, new DevNullLoggingService() )
             {
                 @Override
@@ -268,8 +265,6 @@
                 {
                     return conf.get( ClusterSettings.cluster_server );
                 }
-<<<<<<< HEAD
-=======
 
                 @Override
                 public int defaultPort()
@@ -282,7 +277,6 @@
                 {
                     return null;
                 }
->>>>>>> d245b464
             }, new DevNullLoggingService()));
 
             networkSender = life.add(new NetworkSender(new NetworkSender.Configuration()
