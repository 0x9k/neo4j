/**
 * Copyright (c) 2002-2014 "Neo Technology,"
 * Network Engine for Objects in Lund AB [http://neotechnology.com]
 *
 * This file is part of Neo4j.
 *
 * Neo4j is free software: you can redistribute it and/or modify
 * it under the terms of the GNU Affero General Public License as
 * published by the Free Software Foundation, either version 3 of the
 * License, or (at your option) any later version.
 *
 * This program is distributed in the hope that it will be useful,
 * but WITHOUT ANY WARRANTY; without even the implied warranty of
 * MERCHANTABILITY or FITNESS FOR A PARTICULAR PURPOSE.  See the
 * GNU Affero General Public License for more details.
 *
 * You should have received a copy of the GNU Affero General Public License
 * along with this program. If not, see <http://www.gnu.org/licenses/>.
 */
package org.neo4j.cluster.protocol.election;

import java.net.URI;
import java.util.Collections;
import java.util.List;
import java.util.Map;

import org.neo4j.cluster.InstanceId;
import org.neo4j.cluster.com.message.Message;
import org.neo4j.cluster.com.message.MessageHolder;
import org.neo4j.cluster.protocol.atomicbroadcast.multipaxos.ProposerMessage;
import org.neo4j.cluster.protocol.cluster.ClusterMessage;
import org.neo4j.cluster.statemachine.State;
import org.neo4j.helpers.collection.Iterables;
import org.neo4j.kernel.impl.util.StringLogger;

import static org.neo4j.helpers.collection.Iterables.first;

/**
 * State machine that implements the {@link Election} API.
 */
public enum ElectionState
        implements State<ElectionContext, ElectionMessage>
{
    start
            {
                @Override
                public State<?, ?> handle( ElectionContext context,
                                           Message<ElectionMessage> message,
                                           MessageHolder outgoing
                )
                        throws Throwable
                {
                    switch ( message.getMessageType() )
                    {
                        case created:
                        {
                            context.created();
                            return election;
                        }

                        case join:
                        {
                            return election;
                        }
                    }

                    return this;
                }
            },

    election
            {
                @Override
                public State<?, ?> handle( ElectionContext context,
                                           Message<ElectionMessage> message,
                                           MessageHolder outgoing
                )
                        throws Throwable
                {
                    StringLogger logger = context.getLogger( ElectionState.class );
                    switch ( message.getMessageType() )
                    {
                        case demote:
                        {
                            if ( !context.electionOk() )
                            {
                                logger.warn( "Context says election is not OK to proceed. " +
                                        "Failed instances are: " +
                                        context.getFailed() +
                                        ", cluster members are: " +
                                        context.getMembers()  );
                                break;
                            }

                            InstanceId demoteNode = message.getPayload();
                            // TODO  Could perhaps be done better?
                            context.nodeFailed( demoteNode );
                            if ( context.isInCluster() )
                            {
                                // Only the first alive server should try elections. Everyone else waits
                                List<InstanceId> aliveInstances = Iterables.toList(context.getAlive());
                                Collections.sort( aliveInstances );
                                boolean isElector = aliveInstances.indexOf( context.getMyId() ) == 0;

                                if ( isElector )
                                {
                                    logger.debug( "I (" + context.getMyId() +
                                            ") am the elector, executing the election" );
                                    // Start election process for all roles that are currently unassigned
                                    Iterable<String> rolesRequiringElection = context.getRolesRequiringElection();
                                    for ( String role : rolesRequiringElection )
                                    {
                                        if ( !context.isElectionProcessInProgress( role ) )
                                        {
                                            logger.debug( "Starting election process for role " + role );

                                            context.startDemotionProcess( role, demoteNode );

                                            // Allow other live nodes to vote which one should take over
                                            for ( Map.Entry<InstanceId, URI> server : context.getMembers().entrySet() )
                                            {
                                                if ( !context.getFailed().contains( server.getKey() ) )
                                                {
                                                    // This is a candidate - allow it to vote itself for promotion
                                                    outgoing.offer( Message.to( ElectionMessage.vote, server.getValue(),
                                                            context.voteRequestForRole( new ElectionRole( role ) ) ) );
                                                }
                                            }
                                            context.setTimeout( "election-" + role,
                                                    Message.timeout( ElectionMessage.electionTimeout, message,
                                                            new ElectionTimeoutData( role, message ) ) );
                                        }
                                        else
                                        {
                                            logger.debug( "Election already in progress for role " + role );
                                        }
                                    }
                                }
                            }
                            break;
                        }

                        case performRoleElections:
                        {
                            if ( !context.electionOk() )
                            {
                                break;
                            }
                            if ( context.isInCluster() )
                            {
                                boolean isElector = context.isElector();

                                if ( isElector )
                                {
                                    // Start election process for all roles
                                    Iterable<ElectionRole> rolesRequiringElection = context.getPossibleRoles();
                                    for ( ElectionRole role : rolesRequiringElection )
                                    {
                                        String roleName = role.getName();
                                        if ( !context.isElectionProcessInProgress( roleName ) )
                                        {
                                            context.getLogger(ElectionState.class).debug(
                                                    "Starting election process for role " + roleName );

                                            context.startElectionProcess( roleName );

                                            boolean sentSome = false;
                                            // Allow other live nodes to vote which one should take over
                                            for ( Map.Entry<InstanceId, URI> server : context.getMembers().entrySet() )
                                            {
                                                /*
                                                 * Skip dead nodes and the current role holder. Dead nodes are not
                                                 * candidates anyway and the current role holder will be asked last,
                                                 * after everyone else has cast votes.
                                                 */
                                                if ( !context.isFailed( server.getKey() ) &&
                                                        !server.getKey().equals( context.getElected( roleName ) ) )
                                                {
                                                    // This is a candidate - allow it to vote itself for promotion
                                                    outgoing.offer( Message.to( ElectionMessage.vote,
                                                            server.getValue(), context.voteRequestForRole( role ) ) );
                                                    sentSome = true;
                                                }
                                            }
                                            if ( !sentSome )
                                            {
                                                /*
                                                 * If we didn't send any messages, we are the only non-failed cluster
                                                 * member and probably (not necessarily) hold the role, though that
                                                 * doesn't matter. So we ask ourselves to vote, if we didn't above.
                                                 * In this case, no timeout is required, because no messages are
                                                 * expected. If we are indeed the role holder, then we'll cast our
                                                 * vote as a response to this message, which will complete the election.
                                                 */
                                                outgoing.offer( Message.internal( ElectionMessage.vote,
                                                        context.voteRequestForRole( new ElectionRole( roleName ) ) ) );
                                            }
                                            else
                                            {
                                                context.setTimeout( "election-" + roleName,
                                                        Message.timeout( ElectionMessage.electionTimeout, message,
                                                                new ElectionTimeoutData( roleName, message ) ) );
                                            }
                                        }
                                        else
                                        {
                                            logger.debug( "Election already in progress for role " + roleName );
                                        }
                                    }
                                }
                                else
                                {
                                    List<InstanceId> aliveInstances = Iterables.toList( context.getAlive() );
                                    Collections.sort( aliveInstances );
                                    outgoing.offer( message.setHeader( Message.TO,
                                            context.getUriForId( first( aliveInstances ) ).toString() ) );
                                }
                            }
                            break;
                        }

                        case promote:
                        {
                            Object[] args = message.getPayload();
                            InstanceId promoteNode = (InstanceId) args[0];
                            String role = (String) args[1];

                            // Start election process for coordinator role
                            if ( context.isInCluster() && !context.isElectionProcessInProgress( role ) )
                            {
                                context.startPromotionProcess( role, promoteNode );

                                // Allow other live nodes to vote which one should take over
                                for ( Map.Entry<InstanceId, URI> server : context.getMembers().entrySet() )
                                {
                                    if ( !context.getFailed().contains( server.getKey() ) )
                                    {

                                        // This is a candidate - allow it to vote itself for promotion
                                        outgoing.offer( Message.to( ElectionMessage.vote, server.getValue(),
                                                context.voteRequestForRole( new ElectionRole( role ) ) ) );
                                    }
                                }
                                context.setTimeout( "election-" + role, Message.timeout( ElectionMessage
                                                .electionTimeout, message, new ElectionTimeoutData( role, message ) ) );
                            }
                            break;
                        }

                        case vote:
                        {
                            Object request = message.getPayload();

                            ElectionContext.VoteRequest voteRequest = (ElectionContext.VoteRequest) request;
                            outgoing.offer( Message.respond( ElectionMessage.voted, message,
                                    new ElectionMessage.VersionedVotedData( voteRequest.getRole(), context.getMyId(),
<<<<<<< HEAD
                                            context.getCredentialsForRole( voteRequest.getRole() ), voteRequest.getVersion() ) ) );
=======
                                            context.getCredentialsForRole( voteRequest.getRole() ),
                                            voteRequest.getVersion() ) ) );
>>>>>>> 4d064553
                            break;
                        }

                        case voted:
                        {
                            ElectionMessage.VotedData data = message.getPayload();
                            long version = -1;
                            if ( data instanceof ElectionMessage.VersionedVotedData )
                            {
                                version = ((ElectionMessage.VersionedVotedData) data).getVersion();
                            }
                            boolean accepted =
                                    context.voted( data.getRole(), data.getInstanceId(), data.getVoteCredentials(),
                                            version );

                            String voter = message.hasHeader( Message.FROM ) ? message.getHeader( Message.FROM ) : "I";
                            logger.debug( voter + " voted " + data + " which i " +
                                    ( accepted ? "accepted" : "did not accept" ) );

                            if ( !accepted )
                            {
                                break;
                            }

                            /*
                             * This is the URI of the current role holder and, yes, it could very well be null. However
                             * we don't really care. If it is null then the election would not have sent one vote
                             * request less than needed (i.e. ask the master last) since, well, it doesn't exist. So
                             * the immediate effect is that the else (which checks for null) will never be called.
                             */
                            InstanceId currentElected = context.getElected( data.getRole() );

                            if ( context.getVoteCount( data.getRole() ) == context.getNeededVoteCount() )
                            {
                                // We have all votes now
                                InstanceId winner = context.getElectionWinner( data.getRole() );

                                context.cancelTimeout( "election-" + data.getRole() );
                                context.forgetElection( data.getRole() );

                                if ( winner != null )
                                {
                                    logger.debug( "Elected " + winner + " as " + data.getRole() );

                                    // Broadcast this
                                    ClusterMessage.VersionedConfigurationStateChange configurationChangeState =
                                            context.newConfigurationStateChange();
                                    configurationChangeState.elected( data.getRole(), winner );
                                    outgoing.offer( Message.internal( ProposerMessage.propose,
                                            configurationChangeState ) );
                                }
                                else
                                {
                                    logger.warn( "Election could not pick a winner" );
                                    if ( currentElected != null )
                                    {
                                        // Someone had the role and doesn't anymore. Broadcast this
                                        ClusterMessage.ConfigurationChangeState configurationChangeState = new
                                                ClusterMessage.ConfigurationChangeState();
                                        configurationChangeState.unelected( data.getRole(), currentElected );
                                        outgoing.offer( Message.internal( ProposerMessage.propose,
                                                configurationChangeState ) );
                                    }
                                }
                            }
                            else if ( context.getVoteCount( data.getRole() ) == context.getNeededVoteCount() - 1 &&
                                    currentElected != null &&
                                    !context.hasCurrentlyElectedVoted( data.getRole(), currentElected ) )
                            {
                                // Missing one vote, the one from the current role holder
                                outgoing.offer( Message.to( ElectionMessage.vote,
                                        context.getUriForId( currentElected ),
                                        context.voteRequestForRole( new ElectionRole( data.getRole() ) ) ) );
                            }
                            break;
                        }

                        case electionTimeout:
                        {
                            // Election failed - try again
                            ElectionTimeoutData electionTimeoutData = message.getPayload();
                            logger.warn( String.format(
                                    "Election timed out for '%s'- trying again", electionTimeoutData.getRole() ) );
                            context.forgetElection( electionTimeoutData.getRole() );
                            outgoing.offer( electionTimeoutData.getMessage() );
                            break;
                        }

                        case leave:
                        {
                            return start;
                        }
                    }

                    return this;
                }
            };

    public static class ElectionTimeoutData
    {
        private final String role;
        private final Message message;

        public ElectionTimeoutData( String role, Message message )
        {
            this.role = role;
            this.message = message;
        }

        public String getRole()
        {
            return role;
        }

        public Message getMessage()
        {
            return message;
        }
    }
}<|MERGE_RESOLUTION|>--- conflicted
+++ resolved
@@ -254,12 +254,8 @@
                             ElectionContext.VoteRequest voteRequest = (ElectionContext.VoteRequest) request;
                             outgoing.offer( Message.respond( ElectionMessage.voted, message,
                                     new ElectionMessage.VersionedVotedData( voteRequest.getRole(), context.getMyId(),
-<<<<<<< HEAD
-                                            context.getCredentialsForRole( voteRequest.getRole() ), voteRequest.getVersion() ) ) );
-=======
                                             context.getCredentialsForRole( voteRequest.getRole() ),
                                             voteRequest.getVersion() ) ) );
->>>>>>> 4d064553
                             break;
                         }
 
