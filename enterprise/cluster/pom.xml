<project xmlns="http://maven.apache.org/POM/4.0.0" xmlns:xsi="http://www.w3.org/2001/XMLSchema-instance" xsi:schemaLocation="http://maven.apache.org/POM/4.0.0 http://maven.apache.org/xsd/maven-4.0.0.xsd">
  <modelVersion>4.0.0</modelVersion>
  <parent>
    <groupId>org.neo4j</groupId>
    <artifactId>parent</artifactId>
    <version>3.3.0-SNAPSHOT</version>
    <relativePath>../..</relativePath>
  </parent>
  <groupId>org.neo4j</groupId>
  <artifactId>neo4j-cluster</artifactId>
  <version>3.3.0-SNAPSHOT</version>

  <name>Neo4j - Clustering Infrastructure</name>
  <description>Library implementing Paxos and Heartbeat components required for High Availability Neo4j</description>
  <packaging>jar</packaging>
  <url>http://components.neo4j.org/${project.artifactId}/${project.version}</url>

  <properties>
    <bundle.namespace>org.neo4j.cluster</bundle.namespace>
    <short-name>backup</short-name>
    <version-package>cluster.impl</version-package>
    <docs-plugin.skip>false</docs-plugin.skip>
  </properties>

  <scm>
    <connection>scm:git:git://github.com/neo4j/neo4j.git</connection>
    <developerConnection>scm:git:git@github.com:neo4j/neo4j.git</developerConnection>
    <url>https://github.com/neo4j/neo4j</url>
  </scm>

  <licenses>
    <license>
      <name>GNU Affero General Public License, Version 3</name>
      <url>http://www.gnu.org/licenses/agpl-3.0-standalone.html</url>
      <comments>The software ("Software") developed and owned by Network Engine for
        Objects in Lund AB (referred to in this notice as "Neo Technology") is
        licensed under the GNU AFFERO GENERAL PUBLIC LICENSE Version 3 to all
        third parties and that license is included below.

        However, if you have executed an End User Software License and Services
        Agreement or an OEM Software License and Support Services Agreement, or
        another commercial license agreement with Neo Technology or one of its
        affiliates (each, a "Commercial Agreement"), the terms of the license in
        such Commercial Agreement will supersede the GNU AFFERO GENERAL PUBLIC
        LICENSE Version 3 and you may use the Software solely pursuant to the
        terms of the relevant Commercial Agreement.
      </comments>
    </license>
  </licenses>

  <dependencies>
    <dependency>
      <groupId>org.neo4j</groupId>
      <artifactId>neo4j-kernel</artifactId>
      <version>${project.version}</version>
    </dependency>
    <dependency>
      <groupId>io.netty</groupId>
      <artifactId>netty</artifactId>
    </dependency>
    <dependency>
      <groupId>com.google.code.findbugs</groupId>
      <artifactId>annotations</artifactId>
    </dependency>
    <dependency>
      <groupId>org.neo4j</groupId>
      <artifactId>neo4j-kernel</artifactId>
      <version>${project.version}</version>
      <type>test-jar</type>
      <scope>test</scope>
    </dependency>

    <dependency>
      <groupId>org.neo4j</groupId>
      <artifactId>neo4j-io</artifactId>
      <version>${project.version}</version>
      <type>test-jar</type>
      <scope>test</scope>
    </dependency>
    <dependency>
      <groupId>org.neo4j</groupId>
      <artifactId>neo4j-logging</artifactId>
      <version>${project.version}</version>
      <type>test-jar</type>
      <scope>test</scope>
    </dependency>
    <dependency>
      <groupId>junit</groupId>
      <artifactId>junit</artifactId>
      <scope>test</scope>
    </dependency>
    <dependency>
        <groupId>org.hamcrest</groupId>
        <artifactId>hamcrest-core</artifactId>
        <scope>test</scope>
    </dependency>
    <dependency>
        <groupId>org.hamcrest</groupId>
        <artifactId>hamcrest-library</artifactId>
        <scope>test</scope>
    </dependency>
    <dependency>
      <groupId>org.mockito</groupId>
      <artifactId>mockito-core</artifactId>
      <scope>test</scope>
    </dependency>
    <dependency>
      <groupId>org.neo4j</groupId>
<<<<<<< HEAD
      <artifactId>neo4j-com</artifactId>
      <version>${project.version}</version>
      <type>test-jar</type>
      <scope>test</scope>
=======
      <artifactId>neo4j-enterprise-kernel</artifactId>
      <version>${project.version}</version>
>>>>>>> 46d0289a
    </dependency>
  </dependencies>

</project><|MERGE_RESOLUTION|>--- conflicted
+++ resolved
@@ -106,15 +106,15 @@
     </dependency>
     <dependency>
       <groupId>org.neo4j</groupId>
-<<<<<<< HEAD
       <artifactId>neo4j-com</artifactId>
       <version>${project.version}</version>
       <type>test-jar</type>
       <scope>test</scope>
-=======
+    </dependency>
+    <dependency>
+      <groupId>org.neo4j</groupId>
       <artifactId>neo4j-enterprise-kernel</artifactId>
       <version>${project.version}</version>
->>>>>>> 46d0289a
     </dependency>
   </dependencies>
 
