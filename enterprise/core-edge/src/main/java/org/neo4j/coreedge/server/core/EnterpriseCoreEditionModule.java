--- conflicted
+++ resolved
@@ -30,6 +30,8 @@
 import org.neo4j.coreedge.catchup.CheckpointerSupplier;
 import org.neo4j.coreedge.catchup.DataSourceSupplier;
 import org.neo4j.coreedge.catchup.StoreIdSupplier;
+import org.neo4j.coreedge.catchup.storecopy.LocalDatabase;
+import org.neo4j.coreedge.catchup.storecopy.edge.CopiedStoreRecovery;
 import org.neo4j.coreedge.discovery.CoreDiscoveryService;
 import org.neo4j.coreedge.discovery.DiscoveryServiceFactory;
 import org.neo4j.coreedge.discovery.RaftDiscoveryServiceConnector;
@@ -79,6 +81,7 @@
 import org.neo4j.graphdb.DependencyResolver;
 import org.neo4j.graphdb.factory.GraphDatabaseSettings;
 import org.neo4j.helpers.Clock;
+import org.neo4j.io.fs.DefaultFileSystemAbstraction;
 import org.neo4j.io.fs.FileSystemAbstraction;
 import org.neo4j.io.pagecache.PageCache;
 import org.neo4j.kernel.DatabaseAvailability;
@@ -178,13 +181,9 @@
         life.add( termStore );
         life.add( voteStore );
 
-<<<<<<< HEAD
         Supplier databaseHealthSupplier =
                 () -> dependencies.provideDependency( DatabaseHealth.class );
 
-=======
-        Supplier<DatabaseHealth> databaseHealthSupplier = dependencies.provideDependency( DatabaseHealth.class );
->>>>>>> 371f4738
 
         RaftStorageExceptionHandler raftStorageExceptionHandler =
                 new RaftStorageExceptionHandler( databaseHealthSupplier );
@@ -204,7 +203,6 @@
         commitProcessFactory = createCommitProcessFactory( replicator, localSessionPool, replicatedLockStateMachine,
                 dependencies, SYSTEM_CLOCK );
 
-<<<<<<< HEAD
         ReplicatedIdAllocationStateMachine idAllocationStateMachine = null;
         try
         {
@@ -216,10 +214,6 @@
         {
             throw new RuntimeException( e );
         }
-=======
-        ReplicatedIdAllocationStateMachine idAllocationStateMachine = new ReplicatedIdAllocationStateMachine( myself,
-                new InMemoryIdAllocationStateStore() );
->>>>>>> 371f4738
         replicator.subscribe( idAllocationStateMachine );
 
         // TODO: AllocationChunk should be configurable and per type. The retry timeout should also be configurable.
@@ -274,17 +268,6 @@
 
         lockManager = dependencies.satisfyDependency( createLockManager( config, logging, replicator, myself,
                 replicatedLockStateMachine ) );
-<<<<<<< HEAD
-
-        LocalDatabase localDatabase =
-                new LocalDatabase( platformModule.storeDir,
-                        new CopiedStoreRecovery( config, platformModule.kernelExtensions.listFactories(),
-                                platformModule.pageCache ),
-                        new StoreFiles( new DefaultFileSystemAbstraction() ),
-                        dependencies.provideDependency( NeoStoreDataSource.class ),
-                        platformModule.dependencies.provideDependency( TransactionIdStore.class ) );
-=======
->>>>>>> 371f4738
 
         CatchupServer catchupServer = new CatchupServer( logProvider,
                 new StoreIdSupplier( platformModule ),
