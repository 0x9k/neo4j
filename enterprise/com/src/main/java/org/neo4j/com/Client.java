--- conflicted
+++ resolved
@@ -89,16 +89,9 @@
     private ByteCounterMonitor byteCounterMonitor;
     private final RequestMonitor requestMonitor;
 
-<<<<<<< HEAD
     public Client( String hostNameOrIp, int port, Logging logging, StoreId storeId, int frameLength,
-                   byte applicationProtocolVersion, long readTimeout,
+                   ProtocolVersion protocolVersion, long readTimeout,
                    int maxConcurrentChannels, int chunkSize, ByteCounterMonitor byteCounterMonitor, RequestMonitor requestMonitor )
-=======
-    public Client( String hostNameOrIp, int port, Logging logging, Monitors monitors,
-                   StoreId storeId, int frameLength,
-                   ProtocolVersion protocolVersion, long readTimeout,
-                   int maxConcurrentChannels, int chunkSize )
->>>>>>> 816f76de
     {
         assert byteCounterMonitor != null;
         assert requestMonitor != null;
@@ -356,11 +349,7 @@
         pipeline.addLast( "monitor", new MonitorChannelHandler(byteCounterMonitor) );
         addLengthFieldPipes( pipeline, frameLength );
         BlockingReadHandler<ChannelBuffer> reader = new BlockingReadHandler<>(
-<<<<<<< HEAD
                 new ArrayBlockingQueue<ChannelEvent>( 100, false ) );
-=======
-                new ArrayBlockingQueue<ChannelEvent>( 3, false ) );
->>>>>>> 816f76de
         pipeline.addLast( "blockingHandler", reader );
         return pipeline;
     }
