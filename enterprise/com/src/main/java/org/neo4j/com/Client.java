--- conflicted
+++ resolved
@@ -102,11 +102,7 @@
         this.readTimeout = readTimeout;
         // ResourcePool no longer controls max concurrent channels. Use this value for the pool size
         this.maxUnusedChannels = maxConcurrentChannels;
-<<<<<<< HEAD
-        this.mismatchingVersionHandlers = new ArrayList<>( 2 );
-=======
-        this.comExceptionHandlers = new ArrayList<ComExceptionHandler>( 2 );
->>>>>>> efc6db9d
+        this.comExceptionHandlers = new ArrayList<>( 2 );
         this.address = new InetSocketAddress( hostNameOrIp, port );
         this.protocol = createProtocol( chunkSize, protocolVersion.getApplicationProtocol() );
 
