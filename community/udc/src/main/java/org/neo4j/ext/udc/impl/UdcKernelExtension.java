--- conflicted
+++ resolved
@@ -41,11 +41,7 @@
 {
     private Timer timer;
     private final Config config;
-<<<<<<< HEAD
     private final DataSourceManager xadsm;
-=======
-    private final XaDataSourceManager xadsm;
->>>>>>> c44cba0d
     private final KernelData kernelData;
 
     public UdcKernelExtension( Config config, DataSourceManager xadsm, KernelData kernelData, Timer timer )
