--- conflicted
+++ resolved
@@ -146,11 +146,7 @@
     @Test
     public void shouldPingServer()
     {
-<<<<<<< HEAD
-        final String hostURL = hostname+":"+ server.getServiceAddress().getPort();
-=======
-        final HostnamePort hostURL = new HostnamePort( hostname, server.getServicePort() );
->>>>>>> c44cba0d
+        final HostnamePort hostURL = new HostnamePort( hostname, server.getServiceAddress().getPort() );
         final Map<String, String> udcFields = new HashMap<String, String>();
         udcFields.put( ID, EXPECTED_STORE_ID );
         udcFields.put( UdcConstants.VERSION, EXPECTED_KERNEL_VERSION );
@@ -178,11 +174,7 @@
     public void shouldIncludePingCountInURI() throws IOException
     {
         final int EXPECTED_PING_COUNT = 16;
-<<<<<<< HEAD
-        final String hostURL = hostname+":"+ server.getServiceAddress().getPort();
-=======
-        final HostnamePort hostURL = new HostnamePort( hostname, server.getServicePort() );
->>>>>>> c44cba0d
+        final HostnamePort hostURL = new HostnamePort( hostname, server.getServiceAddress().getPort() );
         final Map<String, String> udcFields = new HashMap<String, String>();
 
         Pinger p = new Pinger( hostURL, new TestUdcCollector( udcFields ) );
@@ -201,11 +193,7 @@
     public void normalPingSequenceShouldBeOneThenTwoThenThreeEtc() throws Exception
     {
         int[] expectedSequence = {1, 2, 3, 4};
-<<<<<<< HEAD
-        final String hostURL = hostname+":"+ server.getServiceAddress().getPort();
-=======
-        final HostnamePort hostURL = new HostnamePort( hostname, server.getServicePort() );
->>>>>>> c44cba0d
+        final HostnamePort hostURL = new HostnamePort( hostname, server.getServiceAddress().getPort() );
         final Map<String, String> udcFields = new HashMap<String, String>();
 
         Pinger p = new Pinger( hostURL, new TestUdcCollector( udcFields ) );
@@ -221,11 +209,7 @@
     public void crashPingSequenceShouldBeMinusOneThenTwoThenThreeEtc() throws Exception
     {
         int[] expectedSequence = {-1, 2, 3, 4};
-<<<<<<< HEAD
-        final String hostURL = hostname+":"+ server.getServiceAddress().getPort();
-=======
-        final HostnamePort hostURL = new HostnamePort( hostname, server.getServicePort() );
->>>>>>> c44cba0d
+        final HostnamePort hostURL = new HostnamePort( hostname, server.getServiceAddress().getPort() );
         final Map<String, String> udcFields = new HashMap<String, String>();
 
         Pinger p = new Pinger( hostURL, new TestUdcCollector( udcFields ).withCrash() );
