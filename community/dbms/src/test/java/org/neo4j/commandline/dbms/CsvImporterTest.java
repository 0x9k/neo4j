--- conflicted
+++ resolved
@@ -58,28 +58,19 @@
         List<String> lines = Arrays.asList( "foo,bar,baz" );
         Files.write( inputFile.toPath(), lines, Charset.defaultCharset() );
 
-<<<<<<< HEAD
         try ( RealOutsideWorld outsideWorld = new RealOutsideWorld() )
         {
-            Config config = Config.defaults().with( additionalConfig() );
+            Config config = Config.defaults()
+                .with( additionalConfig() )
+                .with( stringMap(
+                                DatabaseManagementSystemSettings.database_path.name(), dbDir.getAbsolutePath(),
+                                GraphDatabaseSettings.logs_directory.name(), logDir.getAbsolutePath() ) );
             CsvImporter csvImporter = new CsvImporter(
                     Args.parse( String.format( "--report-file=%s", reportLocation.getAbsolutePath() ),
                             String.format( "--nodes=%s", inputFile.getAbsolutePath() ) ), config,
                     outsideWorld );
             csvImporter.doImport();
         }
-=======
-        CsvImporter csvImporter = new CsvImporter(
-                Args.parse( String.format( "--report-file=%s", reportLocation.getAbsolutePath() ),
-                        String.format( "--nodes=%s", inputFile.getAbsolutePath() ) ),
-                Config.defaults()
-                        .with( stringMap(
-                                DatabaseManagementSystemSettings.database_path.name(), dbDir.getAbsolutePath(),
-                                GraphDatabaseSettings.logs_directory.name(), logDir.getAbsolutePath() ) ),
-                new RealOutsideWorld() );
-
-        csvImporter.doImport();
->>>>>>> e4025963
 
         assertTrue( reportLocation.exists() );
     }
