/*
 * Copyright (c) 2002-2015 "Neo Technology,"
 * Network Engine for Objects in Lund AB [http://neotechnology.com]
 *
 * This file is part of Neo4j.
 *
 * Neo4j is free software: you can redistribute it and/or modify
 * it under the terms of the GNU General Public License as published by
 * the Free Software Foundation, either version 3 of the License, or
 * (at your option) any later version.
 *
 * This program is distributed in the hope that it will be useful,
 * but WITHOUT ANY WARRANTY; without even the implied warranty of
 * MERCHANTABILITY or FITNESS FOR A PARTICULAR PURPOSE.  See the
 * GNU General Public License for more details.
 *
 * You should have received a copy of the GNU General Public License
 * along with this program.  If not, see <http://www.gnu.org/licenses/>.
 */
package org.neo4j.tooling;

import org.junit.Rule;
import org.junit.Test;

import java.io.File;
import java.io.IOException;
import java.io.PrintStream;
import java.nio.charset.Charset;
import java.util.ArrayList;
import java.util.Arrays;
import java.util.HashMap;
import java.util.Iterator;
import java.util.List;
import java.util.Map;
import java.util.UUID;

import org.neo4j.csv.reader.IllegalMultilineFieldException;
import org.neo4j.function.IntPredicate;
import org.neo4j.function.Predicate;
import org.neo4j.graphdb.DynamicLabel;
import org.neo4j.graphdb.GraphDatabaseService;
import org.neo4j.graphdb.Label;
import org.neo4j.graphdb.Node;
import org.neo4j.graphdb.Relationship;
import org.neo4j.graphdb.ResourceIterable;
import org.neo4j.graphdb.ResourceIterator;
import org.neo4j.graphdb.Transaction;
import org.neo4j.helpers.collection.FilteringIterator;
import org.neo4j.helpers.collection.IteratorUtil;
import org.neo4j.helpers.collection.PrefetchingIterator;
import org.neo4j.io.fs.FileUtils;
import org.neo4j.kernel.Version;
import org.neo4j.kernel.impl.util.Validator;
import org.neo4j.kernel.impl.util.Validators;
import org.neo4j.test.EmbeddedDatabaseRule;
import org.neo4j.test.RandomRule;
import org.neo4j.test.SuppressOutput;
import org.neo4j.unsafe.impl.batchimport.cache.idmapping.string.DuplicateInputIdException;
import org.neo4j.unsafe.impl.batchimport.input.InputException;
import org.neo4j.unsafe.impl.batchimport.input.csv.Configuration;
import org.neo4j.unsafe.impl.batchimport.input.csv.Type;

import static org.hamcrest.CoreMatchers.containsString;
import static org.junit.Assert.assertEquals;
import static org.junit.Assert.assertFalse;
import static org.junit.Assert.assertNotNull;
import static org.junit.Assert.assertThat;
import static org.junit.Assert.assertTrue;
import static org.junit.Assert.fail;

import static java.lang.String.format;
import static java.lang.System.currentTimeMillis;
import static java.util.Arrays.asList;

import static org.neo4j.function.IntPredicates.alwaysTrue;
import static org.neo4j.graphdb.DynamicLabel.label;
import static org.neo4j.graphdb.DynamicRelationshipType.withName;
import static org.neo4j.helpers.ArrayUtil.join;
import static org.neo4j.helpers.Exceptions.contains;
import static org.neo4j.helpers.Exceptions.withMessage;
import static org.neo4j.helpers.collection.Iterables.filter;
import static org.neo4j.helpers.collection.IteratorUtil.count;
import static org.neo4j.helpers.collection.IteratorUtil.single;
import static org.neo4j.helpers.collection.IteratorUtil.singleOrNull;
import static org.neo4j.tooling.ImportTool.MULTI_FILE_DELIMITER;

public class ImportToolTest
{
    @Test
    public void shouldImportWithAsManyDefaultsAsAvailable() throws Exception
    {
        // GIVEN
        List<String> nodeIds = nodeIds();
        Configuration config = Configuration.COMMAS;

        // WHEN
        importTool(
                "--into", dbRule.getStoreDirAbsolutePath(),
                "--nodes", nodeData( true, config, nodeIds, alwaysTrue() ).getAbsolutePath(),
                "--relationships", relationshipData( true, config, nodeIds, alwaysTrue(), true ).getAbsolutePath() );

        // THEN
        verifyData();
    }

    @Test
    public void shouldImportWithHeadersBeingInSeparateFiles() throws Exception
    {
        // GIVEN
        List<String> nodeIds = nodeIds();
        Configuration config = Configuration.TABS;

        // WHEN
        importTool(
                "--into", dbRule.getStoreDirAbsolutePath(),
                "--delimiter", "TAB",
                "--array-delimiter", String.valueOf( config.arrayDelimiter() ),
                "--nodes",
                nodeHeader( config ).getAbsolutePath() + MULTI_FILE_DELIMITER +
                nodeData( false, config, nodeIds, alwaysTrue() ).getAbsolutePath(),
                "--relationships",
                relationshipHeader( config ).getAbsolutePath() + MULTI_FILE_DELIMITER +
                relationshipData( false, config, nodeIds, alwaysTrue(), true ).getAbsolutePath() );

        // THEN
        verifyData();
    }

    @Test
    public void shouldImportSplitInputFiles() throws Exception
    {
        // GIVEN
        List<String> nodeIds = nodeIds();
        Configuration config = Configuration.COMMAS;

        // WHEN
        importTool(
                "--into", dbRule.getStoreDirAbsolutePath(),
                "--nodes", // One group with one header file and one data file
                nodeHeader( config ).getAbsolutePath() + MULTI_FILE_DELIMITER +
                nodeData( false, config, nodeIds, lines( 0, NODE_COUNT / 2 ) ).getAbsolutePath(),
                "--nodes", // One group with two data files, where the header sits in the first file
                nodeData( true, config, nodeIds,
                        lines( NODE_COUNT / 2, NODE_COUNT * 3 / 4 ) ).getAbsolutePath() + MULTI_FILE_DELIMITER +
                nodeData( false, config, nodeIds, lines( NODE_COUNT * 3 / 4, NODE_COUNT ) ).getAbsolutePath(),
                "--relationships",
                relationshipHeader( config ).getAbsolutePath() + MULTI_FILE_DELIMITER +
                relationshipData( false, config, nodeIds, alwaysTrue(), true ).getAbsolutePath() );

        // THEN
        verifyData();
    }

    @Test
    public void shouldImportMultipleInputsWithAddedLabelsAndDefaultRelationshipType() throws Exception
    {
        // GIVEN
        List<String> nodeIds = nodeIds();
        Configuration config = Configuration.COMMAS;
        final String[] firstLabels = {"AddedOne", "AddedTwo"};
        final String[] secondLabels = {"AddedThree"};
        final String firstType = "TYPE_1";
        final String secondType = "TYPE_2";

        // WHEN
        importTool(
                "--into", dbRule.getStoreDirAbsolutePath(),
                "--nodes:" + join( firstLabels, ":" ),
                nodeData( true, config, nodeIds, lines( 0, NODE_COUNT / 2 ) ).getAbsolutePath(),
                "--nodes:" + join( secondLabels, ":" ),
                nodeData( true, config, nodeIds, lines( NODE_COUNT / 2, NODE_COUNT ) ).getAbsolutePath(),
                "--relationships:" + firstType,
                relationshipData( true, config, nodeIds, lines( 0, RELATIONSHIP_COUNT / 2 ), false ).getAbsolutePath(),
                "--relationships:" + secondType,
                relationshipData( true, config, nodeIds,
                        lines( RELATIONSHIP_COUNT / 2, RELATIONSHIP_COUNT ), false ).getAbsolutePath() );

        // THEN
        verifyData(
                new Validator<Node>()
                {
                    @Override
                    public void validate( Node node )
                    {
                        if ( node.getId() < NODE_COUNT / 2 )
                        {
                            assertNodeHasLabels( node, firstLabels );
                        }
                        else
                        {
                            assertNodeHasLabels( node, secondLabels );
                        }
                    }
                },
                new Validator<Relationship>()
                {
                    @Override
                    public void validate( Relationship relationship )
                    {
                        if ( relationship.getId() < RELATIONSHIP_COUNT / 2 )
                        {
                            assertEquals( firstType, relationship.getType().name() );
                        }
                        else
                        {
                            assertEquals( secondType, relationship.getType().name() );
                        }
                    }
                } );
    }

    @Test
    public void shouldImportOnlyNodes() throws Exception
    {
        // GIVEN
        List<String> nodeIds = nodeIds();
        Configuration config = Configuration.COMMAS;

        // WHEN
        importTool(
                "--into", dbRule.getStoreDirAbsolutePath(),
                "--nodes", nodeData( true, config, nodeIds, alwaysTrue() ).getAbsolutePath() );
        // no relationships

        // THEN
        GraphDatabaseService db = dbRule.getGraphDatabaseService();
        try ( Transaction tx = db.beginTx() )
        {
            int nodeCount = 0;
            for ( Node node : GlobalGraphOperations.at( db ).getAllNodes() )
            {
                assertTrue( node.hasProperty( "name" ) );
                nodeCount++;
                assertFalse( node.hasRelationship() );
            }
            assertEquals( NODE_COUNT, nodeCount );
            tx.success();
        }
    }

    @Test
    public void shouldImportGroupsOfOverlappingIds() throws Exception
    {
        // GIVEN
        List<String> groupOneNodeIds = asList( "1", "2", "3" );
        List<String> groupTwoNodeIds = asList( "4", "5", "2" );
        List<RelationshipDataLine> rels = asList(
                relationship( "1", "4", "TYPE" ),
                relationship( "2", "5", "TYPE" ),
                relationship( "3", "2", "TYPE" ) );
        Configuration config = Configuration.COMMAS;
        String groupOne = "Actor";
        String groupTwo = "Movie";

        // WHEN
        importTool(
                "--into", dbRule.getStoreDirAbsolutePath(),
                "--nodes", nodeHeader( config, groupOne ) + MULTI_FILE_DELIMITER +
                           nodeData( false, config, groupOneNodeIds, alwaysTrue() ),
                "--nodes", nodeHeader( config, groupTwo ) + MULTI_FILE_DELIMITER +
                           nodeData( false, config, groupTwoNodeIds, alwaysTrue() ),
                "--relationships", relationshipHeader( config, groupOne, groupTwo, true ) + MULTI_FILE_DELIMITER +
                                   relationshipData( false, config, rels.iterator(), alwaysTrue(), true ) );

        // THEN
        GraphDatabaseService db = dbRule.getGraphDatabaseService();
        try ( Transaction tx = db.beginTx() )
        {
            int nodeCount = 0;
            for ( Node node : GlobalGraphOperations.at( db ).getAllNodes() )
            {
                assertTrue( node.hasProperty( "name" ) );
                nodeCount++;
                assertEquals( 1, count( node.getRelationships() ) );
            }
            assertEquals( 6, nodeCount );
            tx.success();
        }
    }

    @Test
    public void shouldNotBeAbleToMixSpecifiedAndUnspecifiedGroups() throws Exception
    {
        // GIVEN
        List<String> groupOneNodeIds = asList( "1", "2", "3" );
        List<String> groupTwoNodeIds = asList( "4", "5", "2" );
        Configuration config = Configuration.COMMAS;

        // WHEN
        try
        {
            importTool(
                    "--into", dbRule.getStoreDirAbsolutePath(),
                    "--nodes", nodeHeader( config, "MyGroup" ).getAbsolutePath() + MULTI_FILE_DELIMITER +
                               nodeData( false, config, groupOneNodeIds, alwaysTrue() ).getAbsolutePath(),
                    "--nodes", nodeHeader( config ).getAbsolutePath() + MULTI_FILE_DELIMITER +
                               nodeData( false, config, groupTwoNodeIds, alwaysTrue() ).getAbsolutePath() );
            fail( "Should have failed" );
        }
        catch ( Exception e )
        {
            assertExceptionContains( e, "Mixing specified", IllegalStateException.class );
        }
    }

    @Test
    public void shouldImportWithoutTypeSpecifiedInRelationshipHeaderbutWithDefaultTypeInArgument() throws Exception
    {
        // GIVEN
        List<String> nodeIds = nodeIds();
        Configuration config = Configuration.COMMAS;
        String type = randomType();

        // WHEN
        importTool(
                "--into", dbRule.getStoreDirAbsolutePath(),
                "--nodes", nodeData( true, config, nodeIds, alwaysTrue() ).getAbsolutePath(),
                // there will be no :TYPE specified in the header of the relationships below
                "--relationships:" + type,
                relationshipData( true, config, nodeIds, alwaysTrue(), false ).getAbsolutePath() );

        // THEN
        verifyData();
    }

    @Test
    public void shouldIncludeSourceInformationInNodeIdCollisionError() throws Exception
    {
        // GIVEN
        List<String> nodeIds = asList( "a", "b", "c", "d", "e", "f", "a", "g" );
        Configuration config = Configuration.COMMAS;
        File nodeHeaderFile = nodeHeader( config );
        File nodeData1 = nodeData( false, config, nodeIds, lines( 0, 4 ) );
        File nodeData2 = nodeData( false, config, nodeIds, lines( 4, nodeIds.size() ) );

        // WHEN
        try
        {
            importTool(
                    "--into", dbRule.getStoreDirAbsolutePath(),
                    "--nodes", nodeHeaderFile.getAbsolutePath() + MULTI_FILE_DELIMITER +
                               nodeData1.getAbsolutePath() + MULTI_FILE_DELIMITER +
                               nodeData2.getAbsolutePath() );
            fail( "Should have failed with duplicate node IDs" );
        }
        catch ( Exception e )
        {
            // THEN
            assertExceptionContains( e, nodeData1.getPath() + ":" + 1, DuplicateInputIdException.class );
            assertExceptionContains( e, nodeData2.getPath() + ":" + 3, DuplicateInputIdException.class );
        }
    }

    @Test
    public void shouldSkipDuplicateNodesIfToldTo() throws Exception
    {
        // GIVEN
        List<String> nodeIds = asList( "a", "b", "c", "d", "e", "f", "a", "g" );
        Configuration config = Configuration.COMMAS;
        File nodeHeaderFile = nodeHeader( config );
        File nodeData1 = nodeData( false, config, nodeIds, lines( 0, 4 ) );
        File nodeData2 = nodeData( false, config, nodeIds, lines( 4, nodeIds.size() ) );

        // WHEN
        importTool(
                "--into", dbRule.getStoreDirAbsolutePath(),
                "--skip-duplicate-nodes",
                "--nodes", nodeHeaderFile.getAbsolutePath() + MULTI_FILE_DELIMITER +
                           nodeData1.getAbsolutePath() + MULTI_FILE_DELIMITER +
                           nodeData2.getAbsolutePath() );

        // THEN
        GraphDatabaseService db = dbRule.getGraphDatabaseService();
        try ( Transaction tx = db.beginTx() )
        {
            Iterator<Node> nodes = GlobalGraphOperations.at( db ).getAllNodes().iterator();
            Iterator<String> expectedIds = FilteringIterator.noDuplicates( nodeIds.iterator() );
            while ( expectedIds.hasNext() )
            {
                assertTrue( nodes.hasNext() );
                assertEquals( expectedIds.next(), nodes.next().getProperty( "id" ) );
            }
            assertFalse( nodes.hasNext() );
            tx.success();
        }
        finally
        {
            db.shutdown();
        }
    }

    @Test
    public void shouldLogRelationshipsReferingToMissingNode() throws Exception
    {
        // GIVEN
        List<String> nodeIds = asList( "a", "b", "c" );
        Configuration config = Configuration.COMMAS;
        File nodeData = nodeData( true, config, nodeIds, alwaysTrue() );
        List<RelationshipDataLine> relationships = Arrays.asList(
                // header                                   line 1 of file1
                relationship( "a", "b", "TYPE", "aa" ), //          line 2 of file1
                relationship( "c", "bogus", "TYPE", "bb" ), //      line 3 of file1
                relationship( "b", "c", "KNOWS", "cc" ), //         line 1 of file2
                relationship( "c", "a", "KNOWS", "dd" ), //         line 2 of file2
                relationship( "missing", "a", "KNOWS", "ee" ) ); // line 3 of file2
        File relationshipData1 = relationshipData( true, config, relationships.iterator(), lines( 0, 2 ), true );
        File relationshipData2 = relationshipData( false, config, relationships.iterator(), lines( 2, 5 ), true );
        File bad = file( "bad.log" );

        // WHEN importing data where some relationships refer to missing nodes
        importTool(
                "--into", dbRule.getStoreDirAbsolutePath(),
                "--nodes", nodeData.getAbsolutePath(),
                "--bad", bad.getAbsolutePath(),
                "--bad-tolerance", "2",
                "--relationships", relationshipData1.getAbsolutePath() + MULTI_FILE_DELIMITER +
                                   relationshipData2.getAbsolutePath() );

        // THEN
        String badContents = FileUtils.readTextFile( bad, Charset.defaultCharset() );
        assertTrue( "Didn't contain first bad relationship",
                badContents.contains( relationshipData1.getAbsolutePath() + ":3" ) );
        assertTrue( "Didn't contain second bad relationship",
                badContents.contains( relationshipData2.getAbsolutePath() + ":3" ) );
        verifyRelationships( relationships );
    }

    @Test
    public void shouldFailIfTooManyBadRelationships() throws Exception
    {
        // GIVEN
        List<String> nodeIds = asList( "a", "b", "c" );
        Configuration config = Configuration.COMMAS;
        File nodeData = nodeData( true, config, nodeIds, alwaysTrue() );
        List<RelationshipDataLine> relationships = Arrays.asList(
                // header                                   line 1 of file1
                relationship( "a", "b", "TYPE" ), //          line 2 of file1
                relationship( "c", "bogus", "TYPE" ), //      line 3 of file1
                relationship( "b", "c", "KNOWS" ), //         line 1 of file2
                relationship( "c", "a", "KNOWS" ), //         line 2 of file2
                relationship( "missing", "a", "KNOWS" ) ); // line 3 of file2
        File relationshipData1 = relationshipData( true, config, relationships.iterator(), lines( 0, 2 ), true );
        File relationshipData2 = relationshipData( false, config, relationships.iterator(), lines( 2, 5 ), true );
        File bad = file( "bad.log" );

        // WHEN importing data where some relationships refer to missing nodes
        try
        {
            importTool(
                    "--into", dbRule.getStoreDirAbsolutePath(),
                    "--nodes", nodeData.getAbsolutePath(),
                    "--bad", bad.getAbsolutePath(),
                    "--bad-tolerance", "1",
                    "--relationships", relationshipData1.getAbsolutePath() + MULTI_FILE_DELIMITER +
                                       relationshipData2.getAbsolutePath() );
        }
        catch ( Exception e )
        {
            // THEN
            assertExceptionContains( e, relationshipData2.getAbsolutePath() + ":3", InputException.class );
        }
    }

    @Test
    public void shouldBeAbleToDisableSkippingOfBadRelationships() throws Exception
    {
        // GIVEN
        List<String> nodeIds = asList( "a", "b", "c" );
        Configuration config = Configuration.COMMAS;
        File nodeData = nodeData( true, config, nodeIds, alwaysTrue() );

        List<RelationshipDataLine> relationships = Arrays.asList(
                // header                                   line 1 of file1
                relationship( "a", "b", "TYPE" ), //          line 2 of file1
                relationship( "c", "bogus", "TYPE" ) ); //    line 3 of file1

        File relationshipData1 = relationshipData( true, config, relationships.iterator(), lines( 0, 2 ), true );
        File relationshipData2 = relationshipData( false, config, relationships.iterator(), lines( 2, 5 ), true );
        File bad = file( "bad.log" );

        // WHEN importing data where some relationships refer to missing nodes
        try
        {
            importTool(
                    "--into", dbRule.getStoreDirAbsolutePath(),
                    "--nodes", nodeData.getAbsolutePath(),
                    "--bad", bad.getAbsolutePath(),
                    "--skip-bad-relationships", "false",
                    "--relationships", relationshipData1.getAbsolutePath() + MULTI_FILE_DELIMITER +
                                       relationshipData2.getAbsolutePath() );
        }
        catch ( Exception e )
        {
            // THEN
            assertExceptionContains( e, relationshipData1.getAbsolutePath() + ":3", InputException.class );
        }
    }

    @Test
    public void shouldHandleAdditiveLabelsWithSpaces() throws Exception
    {
        // GIVEN
        List<String> nodeIds = nodeIds();
        Configuration config = Configuration.COMMAS;
        final Label label1 = DynamicLabel.label( "My First Label" );
        final Label label2 = DynamicLabel.label( "My Other Label" );

        // WHEN
        importTool(
                "--into", dbRule.getStoreDirAbsolutePath(),
                "--nodes:My First Label:My Other Label",
                nodeData( true, config, nodeIds, alwaysTrue() ).getAbsolutePath(),
                "--relationships", relationshipData( true, config, nodeIds, alwaysTrue(), true ).getAbsolutePath() );

        // THEN
        verifyData( new Validator<Node>()
        {
            @Override
            public void validate( Node node )
            {
                assertTrue( node.hasLabel( label1 ) );
                assertTrue( node.hasLabel( label2 ) );
            }
        }, Validators.<Relationship>emptyValidator() );
    }

    @Test
    public void shouldImportFromInputDataEncodedWithSpecificCharset() throws Exception
    {
        // GIVEN
        List<String> nodeIds = nodeIds();
        Configuration config = Configuration.COMMAS;
        Charset charset = Charset.forName( "UTF-16" );

        // WHEN
        importTool(
                "--into", dbRule.getStoreDirAbsolutePath(),
                "--input-encoding", charset.name(),
                "--nodes", nodeData( true, config, nodeIds, alwaysTrue(), charset ).getAbsolutePath(),
                "--relationships", relationshipData( true, config, nodeIds, alwaysTrue(), true, charset )
                        .getAbsolutePath() );

        // THEN
        verifyData();
    }

    @Test
    public void shouldDisallowImportWithoutNodesInput() throws Exception
    {
        // GIVEN
        List<String> nodeIds = nodeIds();
        Configuration config = Configuration.COMMAS;

        // WHEN
        try
        {
            importTool(
                    "--into", dbRule.getStoreDirAbsolutePath(),
                    "--relationships",
                    relationshipData( true, config, nodeIds, alwaysTrue(), true ).getAbsolutePath() );
            fail( "Should have failed" );
        }
        catch ( IllegalArgumentException e )
        {
            // THEN
            assertThat( e.getMessage(), containsString( "No node input" ) );
        }
    }

    @Test
    public void shouldBeAbleToImportAnonymousNodes() throws Exception
    {
        // GIVEN
        List<String> nodeIds = asList( "1", "", "", "", "3", "", "", "", "", "", "5" );
        Configuration config = Configuration.COMMAS;
        List<RelationshipDataLine> relationshipData = asList( relationship( "1", "3", "KNOWS" ) );

        // WHEN
        importTool(
                "--into", dbRule.getStoreDirAbsolutePath(),
                "--nodes", nodeData( true, config, nodeIds, alwaysTrue() ).getAbsolutePath(),
                "--relationships", relationshipData( true, config, relationshipData.iterator(),
                        alwaysTrue(), true ).getAbsolutePath() );

        // THEN
        GraphDatabaseService db = dbRule.getGraphDatabaseService();
        try ( Transaction tx = db.beginTx() )
        {
            Iterable<Node> allNodes = GlobalGraphOperations.at( db ).getAllNodes();
            int anonymousCount = 0;
            for ( final String id : nodeIds )
            {
                if ( id.isEmpty() )
                {
                    anonymousCount++;
                }
                else
                {
                    assertNotNull( single( filter( nodeFilter( id ), allNodes.iterator() ) ) );
                }
            }
            assertEquals( anonymousCount, count( filter( nodeFilter( "" ), allNodes.iterator() ) ) );
            tx.success();
        }
    }

    @Test
    public void shouldDisallowMultilineFieldsByDefault() throws Exception
    {
        // GIVEN
        File data = data( ":ID,name", "1,\"This is a line with\nnewlines in\"" );

        // WHEN
        try
        {
            importTool(
                    "--into", dbRule.getStoreDirAbsolutePath(),
                    "--nodes", data.getAbsolutePath() );
        }
        catch ( Exception e )
        {
            // THEN
            assertExceptionContains( e, "Multi-line", IllegalMultilineFieldException.class );
        }
    }

<<<<<<< HEAD

    @Test
    public void shouldPrintReferenceLinkOnDataImportErrors() throws Exception
    {
        shouldPrintReferenceLinkAsPartOfErrorMessage(nodeIds(),
                IteratorUtil.iterator( new RelationshipDataLine( "1", "", "type", "name" ) ),
                "Relationship missing mandatory field 'END_ID', read more about relationship " +
                "format in the manual:  http://neo4j.com/docs/" + Version.getKernelVersion() +
                "/import-tool-header-format.html#import-tool-header-format-rels" );
        shouldPrintReferenceLinkAsPartOfErrorMessage( nodeIds(),
                IteratorUtil.iterator( new RelationshipDataLine( "", "1", "type", "name" ) ),
                "Relationship missing mandatory field 'START_ID', read more" +
                " about relationship format in the manual:  http://neo4j.com/docs/" + Version.getKernelVersion() +
                "/import-tool-header-format.html#import-tool-header-format-rels" );
        shouldPrintReferenceLinkAsPartOfErrorMessage( nodeIds(),
                IteratorUtil.iterator( new RelationshipDataLine( "1", "2", "", "name" ) ),
                "Relationship missing mandatory field 'TYPE', read more about relationship " +
                "format in the manual:  http://neo4j.com/docs/" + Version.getKernelVersion() +
                "/import-tool-header-format.html#import-tool-header-format-rels" );
        shouldPrintReferenceLinkAsPartOfErrorMessage( Arrays.asList( "1", "1" ),
                IteratorUtil.iterator( new RelationshipDataLine( "1", "2", "type", "name" ) ),
                "Duplicate input ids that would otherwise clash can be put into separate id space, read more " +
                "about how to use id spaces in the manual: http://neo4j.com/docs/" + Version.getKernelVersion() +
                "/import-tool-header-format.html#import-tool-id-spaces" );
    }

    private void shouldPrintReferenceLinkAsPartOfErrorMessage( List<String> nodeIds,
            Iterator<RelationshipDataLine> relationshipDataLines, String message ) throws Exception
    {
        Configuration config = Configuration.COMMAS;
        try
        {
            // WHEN
            importTool(
                    "--into", dbRule.getStoreDirAbsolutePath(),
                    "--nodes", nodeData( true, config, nodeIds, alwaysTrue() ).getAbsolutePath(),
                    "--relationships", relationshipData( true, config, relationshipDataLines,
                            alwaysTrue(), true ).getAbsolutePath() );
            fail( " Should fail during import." );
        }
        catch ( Exception e )
        {
            // EXPECT
            assertTrue( suppressOutput.getErrorVoice().containsMessage( message ) );
=======
    @Test
    public void shouldSkipEmptyFiles() throws Exception
    {
        // GIVEN
        File data = data( "" );

        // WHEN
        importTool( "--into", dbRule.getStoreDir().getAbsolutePath(),
                "--nodes", data.getAbsolutePath() );

        // THEN
        GraphDatabaseService graphDatabaseService = dbRule.getGraphDatabaseService();
        try ( Transaction tx = graphDatabaseService.beginTx() )
        {
            ResourceIterator<Node> allNodes = GlobalGraphOperations.at( graphDatabaseService ).getAllNodes().iterator();
            assertFalse( "Expected database to be empty", allNodes.hasNext() );
            tx.success();
>>>>>>> cb2f4204
        }
    }

    private File data( String... lines ) throws Exception
    {
        File file = file( fileName( "data.csv" ) );
        try ( PrintStream writer = writer( file, Charset.defaultCharset() ) )
        {
            for ( String line : lines )
            {
                writer.println( line );
            }
        }
        return file;
    }

    private Predicate<Node> nodeFilter( final String id )
    {
        return new Predicate<Node>()
        {
            @Override
            public boolean test( Node node )
            {
                return node.getProperty( "id", "" ).equals( id );
            }
        };
    }

    protected void assertNodeHasLabels( Node node, String[] names )
    {
        for ( String name : names )
        {
            assertTrue( node + " didn't have label " + name + ", it had labels " + node.getLabels(),
                    node.hasLabel( label( name ) ) );
        }
    }

    private void verifyData()
    {
        verifyData( Validators.<Node>emptyValidator(), Validators.<Relationship>emptyValidator() );
    }

    private void verifyData(
            Validator<Node> nodeAdditionalValidation,
            Validator<Relationship> relationshipAdditionalValidation )
    {
        GraphDatabaseService db = dbRule.getGraphDatabaseService();
        try ( Transaction tx = db.beginTx() )
        {
            int nodeCount = 0, relationshipCount = 0;
            for ( Node node : GlobalGraphOperations.at( db ).getAllNodes() )
            {
                assertTrue( node.hasProperty( "name" ) );
                nodeAdditionalValidation.validate( node );
                nodeCount++;
            }
            assertEquals( NODE_COUNT, nodeCount );
            for ( Relationship relationship : GlobalGraphOperations.at( db ).getAllRelationships() )
            {
                assertTrue( relationship.hasProperty( "created" ) );
                relationshipAdditionalValidation.validate( relationship );
                relationshipCount++;
            }
            assertEquals( RELATIONSHIP_COUNT, relationshipCount );
            tx.success();
        }
    }

    private void verifyRelationships( List<RelationshipDataLine> relationships )
    {
        GraphDatabaseService db = dbRule.getGraphDatabaseService();
        Map<String,Node> nodesById = allNodesById( db );
        try ( Transaction tx = db.beginTx() )
        {
            for ( RelationshipDataLine relationship : relationships )
            {
                Node startNode = nodesById.get( relationship.startNodeId );
                Node endNode = nodesById.get( relationship.endNodeId );
                if ( startNode == null || endNode == null )
                {
                    // OK this is a relationship refering to a missing node, skip it
                    continue;
                }
                assertNotNull( relationship.toString(), findRelationship( startNode, endNode, relationship ) );
            }
            tx.success();
        }
    }

    private Relationship findRelationship( Node startNode, final Node endNode, final RelationshipDataLine relationship )
    {
        return singleOrNull( filter( new Predicate<Relationship>()
        {
            @Override
            public boolean test( Relationship item )
            {
                return item.getEndNode().equals( endNode ) && item.getProperty( "name" ).equals( relationship.name );
            }
        }, startNode.getRelationships( withName( relationship.type ) ).iterator() ) );
    }

    private Map<String,Node> allNodesById( GraphDatabaseService db )
    {
        try ( Transaction tx = db.beginTx() )
        {
            Map<String,Node> nodes = new HashMap<>();
            for ( Node node : GlobalGraphOperations.at( db ).getAllNodes() )
            {
                nodes.put( idOf( node ), node );
            }
            tx.success();
            return nodes;
        }
    }

    private String idOf( Node node )
    {
        return (String) node.getProperty( "id" );
    }

    private List<String> nodeIds()
    {
        return nodeIds( NODE_COUNT );
    }

    private List<String> nodeIds( int count )
    {
        List<String> ids = new ArrayList<>();
        for ( int i = 0; i < count; i++ )
        {
            ids.add( randomNodeId() );
        }
        return ids;
    }

    private String randomNodeId()
    {
        return UUID.randomUUID().toString();
    }

    private File nodeData( boolean includeHeader, Configuration config, List<String> nodeIds,
            IntPredicate linePredicate ) throws Exception
    {
        return nodeData( includeHeader, config, nodeIds, linePredicate, Charset.defaultCharset() );
    }

    private File nodeData( boolean includeHeader, Configuration config, List<String> nodeIds,
            IntPredicate linePredicate, Charset encoding ) throws Exception
    {
        File file = file( fileName( "nodes.csv" ) );
        try ( PrintStream writer = writer( file, encoding ) )
        {
            if ( includeHeader )
            {
                writeNodeHeader( writer, config, null );
            }
            writeNodeData( writer, config, nodeIds, linePredicate );
        }
        return file;
    }

    private PrintStream writer( File file, Charset encoding ) throws Exception
    {
        return new PrintStream( file, encoding.name() );
    }

    private File nodeHeader( Configuration config ) throws Exception
    {
        return nodeHeader( config, null );
    }

    private File nodeHeader( Configuration config, String idGroup ) throws Exception
    {
        return nodeHeader( config, idGroup, Charset.defaultCharset() );
    }

    private File nodeHeader( Configuration config, String idGroup, Charset encoding ) throws Exception
    {
        File file = file( fileName( "nodes-header.csv" ) );
        try ( PrintStream writer = writer( file, encoding ) )
        {
            writeNodeHeader( writer, config, idGroup );
        }
        return file;
    }

    private void writeNodeHeader( PrintStream writer, Configuration config, String idGroup )
    {
        char delimiter = config.delimiter();
        writer.println( idEntry( "id", Type.ID, idGroup ) + delimiter + "name" + delimiter + "labels:LABEL" );
    }

    private String idEntry( String name, Type type, String idGroup )
    {
        return (name != null ? name : "") + ":" + type.name() + (idGroup != null ? "(" + idGroup + ")" : "");
    }

    private void writeNodeData( PrintStream writer, Configuration config, List<String> nodeIds,
            IntPredicate linePredicate )
    {
        char delimiter = config.delimiter();
        char arrayDelimiter = config.arrayDelimiter();
        for ( int i = 0; i < nodeIds.size(); i++ )
        {
            if ( linePredicate.test( i ) )
            {
                writer.println( nodeIds.get( i ) + delimiter + randomName() +
                                delimiter + randomLabels( arrayDelimiter ) );
            }
        }
    }

    private String randomLabels( char arrayDelimiter )
    {
        int length = random.nextInt( 3 );
        StringBuilder builder = new StringBuilder();
        for ( int i = 0; i < length; i++ )
        {
            if ( i > 0 )
            {
                builder.append( arrayDelimiter );
            }
            builder.append( "LABEL_" + random.nextInt( 4 ) );
        }
        return builder.toString();
    }

    private String randomName()
    {
        int length = random.nextInt( 10 )+5;
        StringBuilder builder = new StringBuilder();
        for ( int i = 0; i < length; i++ )
        {
            builder.append( (char) ('a' + random.nextInt( 20 )) );
        }
        return builder.toString();
    }

    private File relationshipData( boolean includeHeader, Configuration config, List<String> nodeIds,
                                   IntPredicate linePredicate, boolean specifyType ) throws Exception
    {
        return relationshipData( includeHeader, config, nodeIds, linePredicate, specifyType, Charset.defaultCharset() );
    }

    private File relationshipData( boolean includeHeader, Configuration config, List<String> nodeIds,
                                   IntPredicate linePredicate, boolean specifyType, Charset encoding ) throws Exception
    {
        return relationshipData( includeHeader, config, randomRelationships( nodeIds ), linePredicate,
                specifyType, encoding );
    }

    private File relationshipData( boolean includeHeader, Configuration config,
            Iterator<RelationshipDataLine> data, IntPredicate linePredicate,
            boolean specifyType ) throws Exception
    {
        return relationshipData( includeHeader, config, data, linePredicate, specifyType, Charset.defaultCharset() );
    }

    private File relationshipData( boolean includeHeader, Configuration config,
            Iterator<RelationshipDataLine> data, IntPredicate linePredicate,
            boolean specifyType, Charset encoding ) throws Exception
    {
        File file = file( fileName( "relationships.csv" ) );
        try ( PrintStream writer = writer( file, encoding ) )
        {
            if ( includeHeader )
            {
                writeRelationshipHeader( writer, config, null, null, specifyType );
            }
            writeRelationshipData( writer, config, data, linePredicate, specifyType );
        }
        return file;
    }

    private File relationshipHeader( Configuration config ) throws Exception
    {
        return relationshipHeader( config, Charset.defaultCharset() );
    }

    private File relationshipHeader( Configuration config, Charset encoding ) throws Exception
    {
        return relationshipHeader( config, null, null, true, encoding );
    }

    private File relationshipHeader( Configuration config, String startIdGroup, String endIdGroup, boolean specifyType )
            throws Exception
    {
        return relationshipHeader( config, startIdGroup, endIdGroup, specifyType, Charset.defaultCharset() );
    }

    private File relationshipHeader( Configuration config, String startIdGroup, String endIdGroup, boolean specifyType,
            Charset encoding ) throws Exception
    {
        File file = file( fileName( "relationships-header.csv" ) );
        try ( PrintStream writer = writer( file, encoding ) )
        {
            writeRelationshipHeader( writer, config, startIdGroup, endIdGroup, specifyType );
        }
        return file;
    }

    private String fileName( String name )
    {
        return dataIndex++ + "-" + name;
    }

    private File file( String localname )
    {
        return new File( dbRule.getStoreDir(), localname );
    }

    private void writeRelationshipHeader( PrintStream writer, Configuration config,
            String startIdGroup, String endIdGroup, boolean specifyType )
    {
        char delimiter = config.delimiter();
        writer.println(
                idEntry( null, Type.START_ID, startIdGroup ) + delimiter +
                idEntry( null, Type.END_ID, endIdGroup ) +
                (specifyType ? (delimiter + ":" + Type.TYPE) : "") +
                delimiter + "created:long" +
                delimiter + "name:String" );
    }

    private static class RelationshipDataLine
    {
        private final String startNodeId;
        private final String endNodeId;
        private final String type;
        private final String name;

        RelationshipDataLine( String startNodeId, String endNodeId, String type, String name )
        {
            this.startNodeId = startNodeId;
            this.endNodeId = endNodeId;
            this.type = type;
            this.name = name;
        }

        @Override
        public String toString()
        {
            return "RelationshipDataLine [startNodeId=" + startNodeId + ", endNodeId=" + endNodeId + ", type=" + type
                    + ", name=" + name + "]";
        }
    }

    private static RelationshipDataLine relationship( String startNodeId, String endNodeId, String type )
    {
        return relationship( startNodeId, endNodeId, type, null );
    }

    private static RelationshipDataLine relationship( String startNodeId, String endNodeId, String type, String name )
    {
        return new RelationshipDataLine( startNodeId, endNodeId, type, name );
    }

    private void writeRelationshipData( PrintStream writer, Configuration config,
            Iterator<RelationshipDataLine> data, IntPredicate linePredicate, boolean specifyType )
    {
        char delimiter = config.delimiter();
        for ( int i = 0; i < RELATIONSHIP_COUNT; i++ )
        {
            if ( !data.hasNext() )
            {
                break;
            }
            RelationshipDataLine entry = data.next();
            if ( linePredicate.test( i ) )
            {
                writer.println( entry.startNodeId +
                        delimiter + entry.endNodeId +
                        (specifyType ? (delimiter + entry.type) : "") +
                        delimiter + currentTimeMillis() +
                        delimiter + (entry.name != null ? entry.name : "")
                        );
            }
        }
    }

    private Iterator<RelationshipDataLine> randomRelationships( final List<String> nodeIds )
    {
        return new PrefetchingIterator<RelationshipDataLine>()
        {
            @Override
            protected RelationshipDataLine fetchNextOrNull()
            {
                return new RelationshipDataLine(
                        nodeIds.get( random.nextInt( nodeIds.size() ) ),
                        nodeIds.get( random.nextInt( nodeIds.size() ) ),
                        randomType(),
                        null );
            }
        };
    }

    private void assertExceptionContains( Exception e, String message, Class<? extends Exception> type )
            throws Exception
    {
        if ( !contains( e, message, type ) )
        {   // Rethrow the exception since we'd like to see what it was instead
            throw withMessage( e,
                    format( "Expected exception to contain cause '%s', %s. but was %s", message, type, e ) );
        }
    }

    private String randomType()
    {
        return "TYPE_" + random.nextInt( 4 );
    }

    private IntPredicate lines( final int startingAt, final int endingAt /*excluded*/ )
    {
        return new IntPredicate()
        {
            @Override
            public boolean test( int line )
            {
                return line >= startingAt && line < endingAt;
            }
        };
    }

    private void importTool( String... arguments ) throws IOException
    {
        ImportTool.main( arguments, true );
    }

    private static final int RELATIONSHIP_COUNT = 10_000;
    private static final int NODE_COUNT = 100;

    @Rule
    public final EmbeddedDatabaseRule dbRule = new EmbeddedDatabaseRule( getClass() ).startLazily();
    @Rule
    public final RandomRule random = new RandomRule();
    @Rule
    public final SuppressOutput suppressOutput = SuppressOutput.suppress( SuppressOutput.System.values() );
    private int dataIndex;
}<|MERGE_RESOLUTION|>--- conflicted
+++ resolved
@@ -42,7 +42,6 @@
 import org.neo4j.graphdb.Label;
 import org.neo4j.graphdb.Node;
 import org.neo4j.graphdb.Relationship;
-import org.neo4j.graphdb.ResourceIterable;
 import org.neo4j.graphdb.ResourceIterator;
 import org.neo4j.graphdb.Transaction;
 import org.neo4j.helpers.collection.FilteringIterator;
@@ -624,8 +623,6 @@
         }
     }
 
-<<<<<<< HEAD
-
     @Test
     public void shouldPrintReferenceLinkOnDataImportErrors() throws Exception
     {
@@ -669,7 +666,9 @@
         {
             // EXPECT
             assertTrue( suppressOutput.getErrorVoice().containsMessage( message ) );
-=======
+        }
+    }
+
     @Test
     public void shouldSkipEmptyFiles() throws Exception
     {
@@ -677,7 +676,7 @@
         File data = data( "" );
 
         // WHEN
-        importTool( "--into", dbRule.getStoreDir().getAbsolutePath(),
+        importTool( "--into", dbRule.getStoreDirAbsolutePath(),
                 "--nodes", data.getAbsolutePath() );
 
         // THEN
@@ -687,7 +686,6 @@
             ResourceIterator<Node> allNodes = GlobalGraphOperations.at( graphDatabaseService ).getAllNodes().iterator();
             assertFalse( "Expected database to be empty", allNodes.hasNext() );
             tx.success();
->>>>>>> cb2f4204
         }
     }
 
