/*
 * Copyright (c) 2002-2017 "Neo Technology,"
 * Network Engine for Objects in Lund AB [http://neotechnology.com]
 *
 * This file is part of Neo4j.
 *
 * Neo4j is free software: you can redistribute it and/or modify
 * it under the terms of the GNU General Public License as published by
 * the Free Software Foundation, either version 3 of the License, or
 * (at your option) any later version.
 *
 * This program is distributed in the hope that it will be useful,
 * but WITHOUT ANY WARRANTY; without even the implied warranty of
 * MERCHANTABILITY or FITNESS FOR A PARTICULAR PURPOSE.  See the
 * GNU General Public License for more details.
 *
 * You should have received a copy of the GNU General Public License
 * along with this program.  If not, see <http://www.gnu.org/licenses/>.
 */
package org.neo4j.tooling;

import java.io.BufferedOutputStream;
import java.io.File;
import java.io.IOException;
import java.io.OutputStream;
import java.io.PrintStream;
import java.nio.charset.Charset;
import java.util.Arrays;
import java.util.Collection;
import java.util.Map.Entry;
import java.util.function.Function;

import org.neo4j.csv.reader.IllegalMultilineFieldException;
import org.neo4j.graphdb.factory.GraphDatabaseSettings;
import org.neo4j.helpers.Args;
import org.neo4j.helpers.Args.Option;
import org.neo4j.helpers.ArrayUtil;
import org.neo4j.helpers.Exceptions;
import org.neo4j.helpers.Strings;
import org.neo4j.helpers.collection.IterableWrapper;
import org.neo4j.helpers.collection.MapUtil;
import org.neo4j.io.IOUtils;
import org.neo4j.io.fs.DefaultFileSystemAbstraction;
import org.neo4j.io.fs.FileSystemAbstraction;
import org.neo4j.io.fs.FileUtils;
import org.neo4j.kernel.configuration.Config;
import org.neo4j.kernel.configuration.Settings;
import org.neo4j.kernel.impl.logging.LogService;
import org.neo4j.kernel.impl.logging.StoreLogService;
<<<<<<< HEAD
import org.neo4j.kernel.impl.store.StoreFile;
import org.neo4j.kernel.impl.storemigration.ExistingTargetStrategy;
import org.neo4j.kernel.impl.storemigration.FileOperation;
import org.neo4j.kernel.impl.storemigration.StoreFileType;
=======
>>>>>>> f73b8555
import org.neo4j.kernel.impl.util.Converters;
import org.neo4j.kernel.impl.util.OsBeanUtil;
import org.neo4j.kernel.impl.util.Validator;
import org.neo4j.kernel.impl.util.Validators;
import org.neo4j.kernel.internal.Version;
import org.neo4j.kernel.lifecycle.LifeSupport;
import org.neo4j.unsafe.impl.batchimport.BatchImporter;
import org.neo4j.unsafe.impl.batchimport.ParallelBatchImporter;
import org.neo4j.unsafe.impl.batchimport.cache.idmapping.string.DuplicateInputIdException;
import org.neo4j.unsafe.impl.batchimport.input.BadCollector;
import org.neo4j.unsafe.impl.batchimport.input.Collector;
import org.neo4j.unsafe.impl.batchimport.input.Input;
import org.neo4j.unsafe.impl.batchimport.input.InputException;
import org.neo4j.unsafe.impl.batchimport.input.InputNode;
import org.neo4j.unsafe.impl.batchimport.input.InputRelationship;
import org.neo4j.unsafe.impl.batchimport.input.MissingRelationshipDataException;
import org.neo4j.unsafe.impl.batchimport.input.csv.Configuration;
import org.neo4j.unsafe.impl.batchimport.input.csv.CsvInput;
import org.neo4j.unsafe.impl.batchimport.input.csv.DataFactory;
import org.neo4j.unsafe.impl.batchimport.input.csv.Decorator;
import org.neo4j.unsafe.impl.batchimport.input.csv.IdType;
import org.neo4j.unsafe.impl.batchimport.staging.ExecutionMonitors;

import static java.nio.charset.Charset.defaultCharset;
import static org.neo4j.graphdb.factory.GraphDatabaseSettings.logs_directory;
import static org.neo4j.graphdb.factory.GraphDatabaseSettings.store_internal_log_path;
import static org.neo4j.helpers.Exceptions.launderedException;
import static org.neo4j.helpers.Format.bytes;
import static org.neo4j.helpers.Strings.TAB;
import static org.neo4j.io.ByteUnit.mebiBytes;
import static org.neo4j.kernel.configuration.Settings.parseLongWithUnit;
import static org.neo4j.kernel.impl.util.Converters.withDefault;
import static org.neo4j.unsafe.impl.batchimport.Configuration.BAD_FILE_NAME;
import static org.neo4j.unsafe.impl.batchimport.Configuration.DEFAULT;
import static org.neo4j.unsafe.impl.batchimport.Configuration.DEFAULT_MAX_MEMORY_PERCENT;
import static org.neo4j.unsafe.impl.batchimport.Configuration.calculateMaxMemoryFromPercent;
import static org.neo4j.unsafe.impl.batchimport.Configuration.canDetectFreeMemory;
import static org.neo4j.unsafe.impl.batchimport.input.Collectors.badCollector;
import static org.neo4j.unsafe.impl.batchimport.input.Collectors.collect;
import static org.neo4j.unsafe.impl.batchimport.input.Collectors.silentBadCollector;
import static org.neo4j.unsafe.impl.batchimport.input.InputEntityDecorators.NO_NODE_DECORATOR;
import static org.neo4j.unsafe.impl.batchimport.input.InputEntityDecorators.additiveLabels;
import static org.neo4j.unsafe.impl.batchimport.input.InputEntityDecorators.defaultRelationshipType;
import static org.neo4j.unsafe.impl.batchimport.input.csv.Configuration.COMMAS;
import static org.neo4j.unsafe.impl.batchimport.input.csv.DataFactories.data;
import static org.neo4j.unsafe.impl.batchimport.input.csv.DataFactories.defaultFormatNodeFileHeader;
import static org.neo4j.unsafe.impl.batchimport.input.csv.DataFactories.defaultFormatRelationshipFileHeader;

/**
 * User-facing command line tool around a {@link BatchImporter}.
 */
public class ImportTool
{
    private static final String INPUT_FILES_DESCRIPTION =
            "Multiple files will be logically seen as one big file " +
            "from the perspective of the importer. " +
            "The first line must contain the header. " +
            "Multiple data sources like these can be specified in one import, " +
            "where each data source has its own header. " +
            "Note that file groups must be enclosed in quotation marks. " +
            "Each file can be a regular expression and will then include all matching files. " +
            "The file matching is done with number awareness such that e.g. files:" +
            "'File1Part_001.csv', 'File12Part_003' will be ordered in that order for a pattern like: 'File.*'";

    private static final String UNLIMITED = "true";

    enum Options
    {
        STORE_DIR( "into", null,
                "<store-dir>",
                "Database directory to import into. " + "Must not contain existing database." ),
        DB_NAME( "database", null,
                "<database-name>",
                "Database name to import into. " + "Must not contain existing database.", true ),
        NODE_DATA( "nodes", null,
                "[:Label1:Label2] \"<file1>" + MULTI_FILE_DELIMITER + "<file2>" + MULTI_FILE_DELIMITER + "...\"",
                "Node CSV header and data. " + INPUT_FILES_DESCRIPTION,
                        true, true ),
        RELATIONSHIP_DATA( "relationships", null,
                "[:RELATIONSHIP_TYPE] \"<file1>" + MULTI_FILE_DELIMITER + "<file2>" +
                MULTI_FILE_DELIMITER + "...\"",
                "Relationship CSV header and data. " + INPUT_FILES_DESCRIPTION,
                        true, true ),
        DELIMITER( "delimiter", null,
                "<delimiter-character>",
                "Delimiter character, or 'TAB', between values in CSV data. The default option is `" + COMMAS.delimiter() + "`." ),
        ARRAY_DELIMITER( "array-delimiter", null,
                "<array-delimiter-character>",
                "Delimiter character, or 'TAB', between array elements within a value in CSV data. " +
                        "The default option is `" + COMMAS.arrayDelimiter() + "`." ),
        QUOTE( "quote", null,
                "<quotation-character>",
                "Character to treat as quotation character for values in CSV data. "
                        + "The default option is `" + COMMAS.quotationCharacter() + "`. "
                        + "Quotes inside quotes escaped like `\"\"\"Go away\"\", he said.\"` and "
                        + "`\"\\\"Go away\\\", he said.\"` are supported. "
                        + "If you have set \"`'`\" to be used as the quotation character, "
                        + "you could write the previous example like this instead: " + "`'\"Go away\", he said.'`" ),
        MULTILINE_FIELDS( "multiline-fields", org.neo4j.csv.reader.Configuration.DEFAULT.multilineFields(),
                "<true/false>",
                "Whether or not fields from input source can span multiple lines, i.e. contain newline characters." ),

        TRIM_STRINGS( "trim-strings", org.neo4j.csv.reader.Configuration.DEFAULT.trimStrings(),
                "<true/false>",
                "Whether or not strings should be trimmed for whitespaces." ),

        INPUT_ENCODING( "input-encoding", null,
                "<character set>",
                "Character set that input data is encoded in. Provided value must be one out of the available "
                        + "character sets in the JVM, as provided by Charset#availableCharsets(). "
                        + "If no input encoding is provided, the default character set of the JVM will be used.",
                true ),
        IGNORE_EMPTY_STRINGS( "ignore-empty-strings", org.neo4j.csv.reader.Configuration.DEFAULT.emptyQuotedStringsAsNull(),
                "<true/false>",
                "Whether or not empty string fields, i.e. \"\" from input source are ignored, i.e. treated as null." ),
        ID_TYPE( "id-type", IdType.STRING,
                "<id-type>",
                "One out of " + Arrays.toString( IdType.values() )
                        + " and specifies how ids in node/relationship "
                        + "input files are treated.\n"
                        + IdType.STRING + ": arbitrary strings for identifying nodes.\n"
                        + IdType.INTEGER + ": arbitrary integer values for identifying nodes.\n"
                        + IdType.ACTUAL + ": (advanced) actual node ids. The default option is `" + IdType.STRING  +
                        "`.", true ),
        PROCESSORS( "processors", null,
                "<max processor count>",
                "(advanced) Max number of processors used by the importer. Defaults to the number of "
                        + "available processors reported by the JVM"
                        + availableProcessorsHint()
                        + ". There is a certain amount of minimum threads needed so for that reason there "
                        + "is no lower bound for this value. For optimal performance this value shouldn't be "
                        + "greater than the number of available processors." ),
        STACKTRACE( "stacktrace", false,
                "<true/false>",
                "Enable printing of error stack traces." ),
        BAD_TOLERANCE( "bad-tolerance", 1000,
                "<max number of bad entries, or " + UNLIMITED + " for unlimited>",
                "Number of bad entries before the import is considered failed. This tolerance threshold is "
                        + "about relationships refering to missing nodes. Format errors in input data are "
                        + "still treated as errors" ),
        SKIP_BAD_ENTRIES_LOGGING( "skip-bad-entries-logging", Boolean.FALSE, "<true/false>",
                "Whether or not to skip logging bad entries detected during import." ),
        SKIP_BAD_RELATIONSHIPS( "skip-bad-relationships", Boolean.TRUE,
                "<true/false>",
                "Whether or not to skip importing relationships that refers to missing node ids, i.e. either "
                        + "start or end node id/group referring to node that wasn't specified by the "
                        + "node input data. "
                        + "Skipped nodes will be logged"
                        + ", containing at most number of entites specified by " + BAD_TOLERANCE.key() + ", unless "
                        + "otherwise specified by " + SKIP_BAD_ENTRIES_LOGGING.key() + " option." ),
        SKIP_DUPLICATE_NODES( "skip-duplicate-nodes", Boolean.FALSE,
                "<true/false>",
                "Whether or not to skip importing nodes that have the same id/group. In the event of multiple "
                        + "nodes within the same group having the same id, the first encountered will be imported "
                        + "whereas consecutive such nodes will be skipped. "
                        + "Skipped nodes will be logged"
                        + ", containing at most number of entities specified by " + BAD_TOLERANCE.key() + ", unless "
                        + "otherwise specified by " + SKIP_BAD_ENTRIES_LOGGING.key() + "option." ),
        IGNORE_EXTRA_COLUMNS( "ignore-extra-columns", Boolean.FALSE,
                "<true/false>",
                "Whether or not to ignore extra columns in the data not specified by the header. "
                        + "Skipped columns will be logged, containing at most number of entities specified by "
                        + BAD_TOLERANCE.key() + ", unless "
                        + "otherwise specified by " + SKIP_BAD_ENTRIES_LOGGING.key() + "option." ),
        DATABASE_CONFIG( "db-config", null, "<path/to/" + Config.DEFAULT_CONFIG_FILE_NAME + ">",
                "(advanced) Option is deprecated and replaced by 'additional-config'. " ),
        ADDITIONAL_CONFIG( "additional-config", null,
                "<path/to/" + Config.DEFAULT_CONFIG_FILE_NAME + ">",
                "(advanced) File specifying database-specific configuration. For more information consult "
                        + "manual about available configuration options for a neo4j configuration file. "
                        + "Only configuration affecting store at time of creation will be read. "
                        + "Examples of supported config are:\n"
                        + GraphDatabaseSettings.dense_node_threshold.name() + "\n"
                        + GraphDatabaseSettings.string_block_size.name() + "\n"
                        + GraphDatabaseSettings.array_block_size.name(), true ),
        LEGACY_STYLE_QUOTING( "legacy-style-quoting", Configuration.DEFAULT_LEGACY_STYLE_QUOTING,
                "<true/false>",
                "Whether or not backslash-escaped quote e.g. \\\" is interpreted as inner quote." ),
        READ_BUFFER_SIZE( "read-buffer-size", org.neo4j.csv.reader.Configuration.DEFAULT.bufferSize(),
                "<bytes, e.g. 10k, 4M>",
                "Size of each buffer for reading input data. It has to at least be large enough to hold the " +
                "biggest single value in the input data." ),
        MAX_MEMORY( "max-memory", null,
                "<max memory that importer can use>",
                "(advanced) Maximum memory that importer can use for various data structures and caching " +
                "to improve performance. If left as unspecified (null) it is set to " + DEFAULT_MAX_MEMORY_PERCENT +
                "% of (free memory on machine - max JVM memory). " +
                "Values can be plain numbers, like 10000000 or e.g. 20G for 20 gigabyte, or even e.g. 70%." ),
        CACHE_ON_HEAP( "cache-on-heap",
                DEFAULT.allowCacheAllocationOnHeap(),
                "Whether or not to allow allocating memory for the cache on heap",
                "(advanced) Whether or not to allow allocating memory for the cache on heap. " +
                "If 'false' then caches will still be allocated off-heap, but the additional free memory " +
                "inside the JVM will not be allocated for the caches. This to be able to have better control " +
                "over the heap memory" ),
        HIGH_IO( "high-io", null, "Assume a high-throughput storage subsystem",
                "(advanced) Ignore environment-based heuristics, and assume that the target storage subsystem can " +
                "support parallel IO with high throughput." );

        private final String key;
        private final Object defaultValue;
        private final String usage;
        private final String description;
        private final boolean keyAndUsageGoTogether;
        private final boolean supported;

        Options( String key, Object defaultValue, String usage, String description )
        {
            this( key, defaultValue, usage, description, false, false );
        }

        Options( String key, Object defaultValue, String usage, String description, boolean supported )
        {
            this( key, defaultValue, usage, description, supported, false );
        }

        Options( String key, Object defaultValue, String usage, String description, boolean supported, boolean
                keyAndUsageGoTogether
                )
        {
            this.key = key;
            this.defaultValue = defaultValue;
            this.usage = usage;
            this.description = description;
            this.supported = supported;
            this.keyAndUsageGoTogether = keyAndUsageGoTogether;
        }

        String key()
        {
            return key;
        }

        String argument()
        {
            return "--" + key();
        }

        void printUsage( PrintStream out )
        {
            out.println( argument() + spaceInBetweenArgumentAndUsage() + usage );
            for ( String line : Args.splitLongLine( descriptionWithDefaultValue().replace( "`", "" ), 80 ) )
            {
                out.println( "\t" + line );
            }
        }

        private String spaceInBetweenArgumentAndUsage()
        {
            return keyAndUsageGoTogether ? "" : " ";
        }

        String descriptionWithDefaultValue()
        {
            String result = description;
            if ( defaultValue != null )
            {
                if ( !result.endsWith( "." ) )
                {
                    result += ".";
                }
                result += " Default value: " + defaultValue;
            }
            return result;
        }

        String manPageEntry()
        {
            String filteredDescription = descriptionWithDefaultValue().replace( availableProcessorsHint(), "" );
            String usageString = (usage.length() > 0) ? spaceInBetweenArgumentAndUsage() + usage : "";
            return "*" + argument() + usageString + "*::\n" + filteredDescription + "\n\n";
        }

        String manualEntry()
        {
            return "[[import-tool-option-" + key() + "]]\n" + manPageEntry() + "//^\n\n";
        }

        Object defaultValue()
        {
            return defaultValue;
        }

        private static String availableProcessorsHint()
        {
            return " (in your case " + Runtime.getRuntime().availableProcessors() + ")";
        }

        public boolean isSupportedOption()
        {
            return this.supported;
        }
    }

    /**
     * Delimiter used between files in an input group.
     */
    static final String MULTI_FILE_DELIMITER = ",";

    private ImportTool()
    {
    }

    /**
     * Runs the import tool given the supplied arguments.
     *
     * @param incomingArguments arguments for specifying input and configuration for the import.
     */
    public static void main( String[] incomingArguments ) throws IOException
    {
        main( incomingArguments, false );
    }

    /**
     * Runs the import tool given the supplied arguments.
     *
     * @param incomingArguments arguments for specifying input and configuration for the import.
     * @param defaultSettingsSuitableForTests default configuration geared towards unit/integration
     * test environments, for example lower default buffer sizes.
     */
    public static void main( String[] incomingArguments, boolean defaultSettingsSuitableForTests ) throws IOException
    {
        System.err.println("WARNING: neo4j-import is deprecated and support for it will be removed in a future\n" +
                "version of Neo4j; please use neo4j-admin import instead.\n");
        PrintStream out = System.out;
        PrintStream err = System.err;
        Args args = Args.parse( incomingArguments );

        if ( ArrayUtil.isEmpty( incomingArguments ) || asksForUsage( args ) )
        {
            printUsage( out );
            return;
        }

        File storeDir;
        Collection<Option<File[]>> nodesFiles;
        Collection<Option<File[]>> relationshipsFiles;
        boolean enableStacktrace;
        Number processors;
        Input input;
        long badTolerance;
        Charset inputEncoding;
        boolean skipBadRelationships;
        boolean skipDuplicateNodes;
        boolean ignoreExtraColumns;
        boolean skipBadEntriesLogging;
        Config dbConfig;
        OutputStream badOutput = null;
        IdType idType;
        org.neo4j.unsafe.impl.batchimport.Configuration configuration = null;
        File logsDir;
        File badFile = null;
        Long maxMemory;
        Boolean defaultHighIO;

        boolean success = false;
        try ( FileSystemAbstraction fs = new DefaultFileSystemAbstraction() )
        {
            storeDir = args.interpretOption( Options.STORE_DIR.key(), Converters.mandatory(),
                    Converters.toFile(), Validators.DIRECTORY_IS_WRITABLE, Validators.CONTAINS_NO_EXISTING_DATABASE );
            Config config = Config.defaults( GraphDatabaseSettings.neo4j_home, storeDir.getAbsolutePath() );
            logsDir = config.get( GraphDatabaseSettings.logs_directory );
            fs.mkdirs( logsDir );

            skipBadEntriesLogging = args.getBoolean( Options.SKIP_BAD_ENTRIES_LOGGING.key(),
                    (Boolean) Options.SKIP_BAD_ENTRIES_LOGGING.defaultValue(), false);
            if ( !skipBadEntriesLogging )
            {
                badFile = new File( storeDir, BAD_FILE_NAME );
                badOutput = new BufferedOutputStream( fs.openAsOutputStream( badFile, false ) );
            }
            nodesFiles = extractInputFiles( args, Options.NODE_DATA.key(), err );
            relationshipsFiles = extractInputFiles( args, Options.RELATIONSHIP_DATA.key(), err );
            String maxMemoryString = args.get( Options.MAX_MEMORY.key(), null );
            maxMemory = parseMaxMemory( maxMemoryString );

            validateInputFiles( nodesFiles, relationshipsFiles );
            enableStacktrace = args.getBoolean( Options.STACKTRACE.key(), Boolean.FALSE, Boolean.TRUE );
            processors = args.getNumber( Options.PROCESSORS.key(), null );
            idType = args.interpretOption( Options.ID_TYPE.key(),
                    withDefault( (IdType)Options.ID_TYPE.defaultValue() ), TO_ID_TYPE );
            badTolerance = parseNumberOrUnlimited( args, Options.BAD_TOLERANCE );
            inputEncoding = Charset.forName( args.get( Options.INPUT_ENCODING.key(), defaultCharset().name() ) );

            skipBadRelationships = args.getBoolean( Options.SKIP_BAD_RELATIONSHIPS.key(),
                    (Boolean)Options.SKIP_BAD_RELATIONSHIPS.defaultValue(), true );
            skipDuplicateNodes = args.getBoolean( Options.SKIP_DUPLICATE_NODES.key(),
                    (Boolean)Options.SKIP_DUPLICATE_NODES.defaultValue(), true );
            ignoreExtraColumns = args.getBoolean( Options.IGNORE_EXTRA_COLUMNS.key(),
                    (Boolean)Options.IGNORE_EXTRA_COLUMNS.defaultValue(), true );
            defaultHighIO = args.getBoolean( Options.HIGH_IO.key(),
                    (Boolean)Options.HIGH_IO.defaultValue(), true );

            Collector badCollector = getBadCollector( badTolerance, skipBadRelationships, skipDuplicateNodes, ignoreExtraColumns,
                    skipBadEntriesLogging, badOutput );

            dbConfig = loadDbConfig( args.interpretOption( Options.DATABASE_CONFIG.key(), Converters.optional(),
                    Converters.toFile(), Validators.REGEX_FILE_EXISTS ) );
            dbConfig.augment( loadDbConfig( args.interpretOption( Options.ADDITIONAL_CONFIG.key(), Converters.optional(),
                    Converters.toFile(), Validators.REGEX_FILE_EXISTS ) ) );
            boolean allowCacheOnHeap = args.getBoolean( Options.CACHE_ON_HEAP.key(),
                    (Boolean) Options.CACHE_ON_HEAP.defaultValue() );
            configuration = importConfiguration(
                    processors, defaultSettingsSuitableForTests, dbConfig, maxMemory, storeDir,
                    allowCacheOnHeap, defaultHighIO );
            input = new CsvInput( nodeData( inputEncoding, nodesFiles ), defaultFormatNodeFileHeader(),
                    relationshipData( inputEncoding, relationshipsFiles ), defaultFormatRelationshipFileHeader(),
                    idType, csvConfiguration( args, defaultSettingsSuitableForTests ), badCollector,
                    configuration.maxNumberOfProcessors(), !skipBadRelationships );

            doImport( out, err, storeDir, logsDir, badFile, fs, nodesFiles, relationshipsFiles,
                    enableStacktrace, input, dbConfig, badOutput, configuration );

            success = true;
        }
        catch ( IllegalArgumentException e )
        {
            throw andPrintError( "Input error", e, false, err );
        }
        catch ( IOException e )
        {
            throw andPrintError( "File error", e, false, err );
        }
        finally
        {
            if ( !success && badOutput != null )
            {
                badOutput.close();
            }
        }
    }

    private static Long parseMaxMemory( String maxMemoryString )
    {
        if ( maxMemoryString != null )
        {
            maxMemoryString = maxMemoryString.trim();
            if ( maxMemoryString.endsWith( "%" ) )
            {
                int percent = Integer.parseInt( maxMemoryString.substring( 0, maxMemoryString.length() - 1 ) );
                long result = calculateMaxMemoryFromPercent( percent );
                if ( !canDetectFreeMemory() )
                {
                    System.err.println( "WARNING: amount of free memory couldn't be detected so defaults to " +
                            bytes( result ) + ". For optimal performance instead explicitly specify amount of " +
                            "memory that importer is allowed to use using " + Options.MAX_MEMORY.argument() );
                }
                return result;
            }
            return Settings.parseLongWithUnit( maxMemoryString );
        }
        return null;
    }

    public static void doImport( PrintStream out, PrintStream err, File storeDir, File logsDir, File badFile,
                                 FileSystemAbstraction fs, Collection<Option<File[]>> nodesFiles,
                                 Collection<Option<File[]>> relationshipsFiles, boolean enableStacktrace, Input input,
                                 Config dbConfig, OutputStream badOutput,
                                 org.neo4j.unsafe.impl.batchimport.Configuration configuration ) throws IOException
    {
        boolean success;
        LifeSupport life = new LifeSupport();

        dbConfig.augment( logs_directory, logsDir.getCanonicalPath() );
        File internalLogFile = dbConfig.get( store_internal_log_path );
        LogService logService = life.add( StoreLogService.withInternalLog( internalLogFile ).build( fs ) );

        life.start();
        BatchImporter importer = new ParallelBatchImporter( storeDir,
                fs,
                configuration,
                logService,
                ExecutionMonitors.defaultVisible(),
                dbConfig );
        printOverview( storeDir, nodesFiles, relationshipsFiles, configuration, out );
        success = false;
        try
        {
            importer.doImport( input );
            success = true;
        }
        catch ( Exception e )
        {
            throw andPrintError( "Import error", e, enableStacktrace, err );
        }
        finally
        {
            Collector collector = input.badCollector();
            long numberOfBadEntries = collector.badEntries();
            collector.close();
            IOUtils.closeAll( badOutput );

            if ( badFile != null )
            {
                if ( numberOfBadEntries > 0 )
                {
                    System.out.println( "There were bad entries which were skipped and logged into " +
                            badFile.getAbsolutePath() );
                }
            }

            life.shutdown();

            if ( !success )
            {
<<<<<<< HEAD
                try
                {
                    StoreFile.fileOperation( FileOperation.DELETE, fs, storeDir, null,
                            Iterables.iterable( StoreFile.values() ),
                            false, ExistingTargetStrategy.FAIL, StoreFileType.values() );
                }
                catch ( IOException e )
                {
                    err.println( "Unable to delete store files after an aborted import " + e );
                    if ( enableStacktrace )
                    {
                        e.printStackTrace();
                    }
                }
=======
                err.println( "WARNING Import failed. The store files in " + storeDir.getAbsolutePath() +
                        " are left as they are, although they are likely in an unusable state. " +
                        "Starting a database on these store files will likely fail or observe inconsistent records so " +
                        "start at your own risk or delete the store manually" );
>>>>>>> f73b8555
            }
        }
    }

    public static Collection<Option<File[]>> extractInputFiles( Args args, String key, PrintStream err )
    {
        return args
                .interpretOptionsWithMetadata( key, Converters.optional(),
                        Converters.toFiles( MULTI_FILE_DELIMITER, Converters.regexFiles( true ) ), filesExist(
                                err ),
                        Validators.atLeast( "--" + key, 1 ) );
    }

    private static Validator<File[]> filesExist( PrintStream err )
    {
        return files ->
        {
            for ( File file : files )
            {
                if ( file.getName().startsWith( ":" ) )
                {
                    err.println( "It looks like you're trying to specify default label or relationship type (" +
                                      file.getName() + "). Please put such directly on the key, f.ex. " +
                                      Options.NODE_DATA.argument() + ":MyLabel" );
                }
                Validators.REGEX_FILE_EXISTS.validate( file );
            }
        };
    }

    private static Collector getBadCollector( long badTolerance, boolean skipBadRelationships,
            boolean skipDuplicateNodes, boolean ignoreExtraColumns, boolean skipBadEntriesLogging,
            OutputStream badOutput )
    {
        int collect = collect( skipBadRelationships, skipDuplicateNodes, ignoreExtraColumns );
        return skipBadEntriesLogging ? silentBadCollector( badTolerance, collect ) : badCollector( badOutput, badTolerance, collect );
    }

    private static long parseNumberOrUnlimited( Args args, Options option )
    {
        String value = args.get( option.key(), option.defaultValue().toString() );
        return UNLIMITED.equals( value ) ? BadCollector.UNLIMITED_TOLERANCE : Long.parseLong( value );
    }

    private static Config loadDbConfig( File file ) throws IOException
    {
        return file != null && file.exists() ? Config.defaults( MapUtil.load( file ) ) : Config.defaults();
    }

    private static void printOverview( File storeDir, Collection<Option<File[]>> nodesFiles,
            Collection<Option<File[]>> relationshipsFiles,
            org.neo4j.unsafe.impl.batchimport.Configuration configuration, PrintStream out )
    {
        out.println( "Neo4j version: " + Version.getNeo4jVersion() );
        out.println( "Importing the contents of these files into " + storeDir + ":" );
        printInputFiles( "Nodes", nodesFiles, out );
        printInputFiles( "Relationships", relationshipsFiles, out );
        out.println();
        out.println( "Available resources:" );
        printIndented( "Total machine memory: " + bytes( OsBeanUtil.getTotalPhysicalMemory() ), out );
        printIndented( "Free machine memory: " + bytes( OsBeanUtil.getFreePhysicalMemory() ), out );
        printIndented( "Max heap memory : " + bytes( Runtime.getRuntime().maxMemory() ), out );
        printIndented( "Processors: " + configuration.maxNumberOfProcessors(), out );
        printIndented( "Configured max memory: " + bytes( configuration.maxMemoryUsage() ), out );
        out.println();
    }

    private static void printInputFiles( String name, Collection<Option<File[]>> files, PrintStream out )
    {
        if ( files.isEmpty() )
        {
            return;
        }

        out.println( name + ":" );
        int i = 0;
        for ( Option<File[]> group : files )
        {
            if ( i++ > 0 )
            {
                out.println();
            }
            if ( group.metadata() != null )
            {
                printIndented( ":" + group.metadata(), out );
            }
            for ( File file : group.value() )
            {
                printIndented( file, out );
            }
        }
    }

    private static void printIndented( Object value, PrintStream out )
    {
        out.println( "  " + value );
    }

    public static void validateInputFiles( Collection<Option<File[]>> nodesFiles,
            Collection<Option<File[]>> relationshipsFiles )
    {
        if ( nodesFiles.isEmpty() )
        {
            if ( relationshipsFiles.isEmpty() )
            {
                throw new IllegalArgumentException( "No input specified, nothing to import" );
            }
            throw new IllegalArgumentException( "No node input specified, cannot import relationships without nodes" );
        }
    }

    public static org.neo4j.unsafe.impl.batchimport.Configuration importConfiguration(
            Number processors, boolean defaultSettingsSuitableForTests, Config dbConfig, File storeDir )
    {
        return importConfiguration(
                processors, defaultSettingsSuitableForTests, dbConfig, null, storeDir,
                DEFAULT.allowCacheAllocationOnHeap(), (Boolean)Options.HIGH_IO.defaultValue() );
    }

    public static org.neo4j.unsafe.impl.batchimport.Configuration importConfiguration(
            Number processors, boolean defaultSettingsSuitableForTests, Config dbConfig, Long maxMemory, File storeDir,
            boolean allowCacheOnHeap, Boolean defaultHighIO )
    {
        return new org.neo4j.unsafe.impl.batchimport.Configuration()
        {
            @Override
            public long pageCacheMemory()
            {
                return defaultSettingsSuitableForTests ? mebiBytes( 8 ) : DEFAULT.pageCacheMemory();
            }

            @Override
            public int maxNumberOfProcessors()
            {
                return processors != null ? processors.intValue() : DEFAULT.maxNumberOfProcessors();
            }

            @Override
            public int denseNodeThreshold()
            {
                return dbConfig.get( GraphDatabaseSettings.dense_node_threshold );
            }

            @Override
            public long maxMemoryUsage()
            {
                return maxMemory != null ? maxMemory : DEFAULT.maxMemoryUsage();
            }

            @Override
            public boolean parallelRecordReadsWhenWriting()
            {
                return defaultHighIO != null ? defaultHighIO : FileUtils.highIODevice( storeDir.toPath(), false );
            }

            @Override
            public boolean allowCacheAllocationOnHeap()
            {
                return allowCacheOnHeap;
            }
        };
    }

    private static String manualReference( ManualPage page, Anchor anchor )
    {
        // Docs are versioned major.minor-suffix, so drop the patch version.
        String[] versionParts = Version.getNeo4jVersion().split("-");
        versionParts[0] = versionParts[0].substring(0, 3);
        String docsVersion = String.join("-", versionParts);

        return " https://neo4j.com/docs/operations-manual/" + docsVersion + "/" +
               page.getReference( anchor );
    }

    /**
     * Method name looks strange, but look at how it's used and you'll see why it's named like that.
     * @param stackTrace whether or not to also print the stack trace of the error.
     * @param err
     */
    private static RuntimeException andPrintError( String typeOfError, Exception e, boolean stackTrace,
            PrintStream err )
    {
        // List of common errors that can be explained to the user
        if ( DuplicateInputIdException.class.equals( e.getClass() ) )
        {
            printErrorMessage( "Duplicate input ids that would otherwise clash can be put into separate id space, " +
                               "read more about how to use id spaces in the manual:" +
                               manualReference( ManualPage.IMPORT_TOOL_FORMAT, Anchor.ID_SPACES ), e, stackTrace,
                    err );
        }
        else if ( MissingRelationshipDataException.class.equals( e.getClass() ) )
        {
            printErrorMessage( "Relationship missing mandatory field '" +
                               ((MissingRelationshipDataException) e).getFieldType() + "', read more about " +
                               "relationship format in the manual: " +
                               manualReference( ManualPage.IMPORT_TOOL_FORMAT, Anchor.RELATIONSHIP ), e, stackTrace,
                    err );
        }
        // This type of exception is wrapped since our input code throws InputException consistently,
        // and so IllegalMultilineFieldException comes from the csv component, which has no access to InputException
        // therefore it's wrapped.
        else if ( Exceptions.contains( e, IllegalMultilineFieldException.class ) )
        {
            printErrorMessage( "Detected field which spanned multiple lines for an import where " +
                               Options.MULTILINE_FIELDS.argument() + "=false. If you know that your input data " +
                               "include fields containing new-line characters then import with this option set to " +
                               "true.", e, stackTrace, err );
        }
        else if ( Exceptions.contains( e, InputException.class ) )
        {
            printErrorMessage( "Error in input data", e, stackTrace, err );
        }
        // Fallback to printing generic error and stack trace
        else
        {
            printErrorMessage( typeOfError + ": " + e.getMessage(), e, true, err );
        }
        err.println();

        // Mute the stack trace that the default exception handler would have liked to print.
        // Calling System.exit( 1 ) or similar would be convenient on one hand since we can set
        // a specific exit code. On the other hand It's very inconvenient to have any System.exit
        // call in code that is tested.
        Thread.currentThread().setUncaughtExceptionHandler( ( t, e1 ) ->
        {
            /* Shhhh */
        } );
        return launderedException( e ); // throw in order to have process exit with !0
    }

    private static void printErrorMessage( String string, Exception e, boolean stackTrace, PrintStream err )
    {
        err.println( string );
        err.println( "Caused by:" + e.getMessage() );
        if ( stackTrace )
        {
            e.printStackTrace( err );
        }
    }

    public static Iterable<DataFactory<InputRelationship>>
            relationshipData( final Charset encoding, Collection<Option<File[]>> relationshipsFiles )
    {
        return new IterableWrapper<DataFactory<InputRelationship>,Option<File[]>>( relationshipsFiles )
        {
            @Override
            protected DataFactory<InputRelationship> underlyingObjectToObject( Option<File[]> group )
            {
                return data( defaultRelationshipType( group.metadata() ), encoding, group.value() );
            }
        };
    }

    public static Iterable<DataFactory<InputNode>> nodeData( final Charset encoding,
            Collection<Option<File[]>> nodesFiles )
    {
        return new IterableWrapper<DataFactory<InputNode>,Option<File[]>>( nodesFiles )
        {
            @Override
            protected DataFactory<InputNode> underlyingObjectToObject( Option<File[]> input )
            {
                Decorator<InputNode> decorator = input.metadata() != null
                        ? additiveLabels( input.metadata().split( ":" ) )
                        : NO_NODE_DECORATOR;
                return data( decorator, encoding, input.value() );
            }
        };
    }

    private static void printUsage( PrintStream out )
    {
        out.println( "Neo4j Import Tool" );
        for ( String line : Args.splitLongLine( "neo4j-import is used to create a new Neo4j database "
                                                + "from data in CSV files. "
                                                +
                                                "See the chapter \"Import Tool\" in the Neo4j Manual for details on the CSV file format "
                                                + "- a special kind of header is required.", 80 ) )
        {
            out.println( "\t" + line );
        }
        out.println( "Usage:" );
        for ( Options option : Options.values() )
        {
            option.printUsage( out );
        }

        out.println( "Example:");
        out.print( Strings.joinAsLines(
                TAB + "bin/neo4j-import --into retail.db --id-type string --nodes:Customer customers.csv ",
                TAB + "--nodes products.csv --nodes orders_header.csv,orders1.csv,orders2.csv ",
                TAB + "--relationships:CONTAINS order_details.csv ",
                TAB + "--relationships:ORDERED customer_orders_header.csv,orders1.csv,orders2.csv" ) );
    }

    private static boolean asksForUsage( Args args )
    {
        for ( String orphan : args.orphans() )
        {
            if ( isHelpKey( orphan ) )
            {
                return true;
            }
        }

        for ( Entry<String,String> option : args.asMap().entrySet() )
        {
            if ( isHelpKey( option.getKey() ) )
            {
                return true;
            }
        }
        return false;
    }

    private static boolean isHelpKey( String key )
    {
        return key.equals( "?" ) || key.equals( "help" );
    }

    public static Configuration csvConfiguration( Args args, final boolean defaultSettingsSuitableForTests )
    {
        final Configuration defaultConfiguration = COMMAS;
        final Character specificDelimiter = args.interpretOption( Options.DELIMITER.key(),
                Converters.optional(), CHARACTER_CONVERTER );
        final Character specificArrayDelimiter = args.interpretOption( Options.ARRAY_DELIMITER.key(),
                Converters.optional(), CHARACTER_CONVERTER );
        final Character specificQuote = args.interpretOption( Options.QUOTE.key(), Converters.optional(),
                CHARACTER_CONVERTER );
        final Boolean multiLineFields = args.getBoolean( Options.MULTILINE_FIELDS.key(), null );
        final Boolean emptyStringsAsNull = args.getBoolean( Options.IGNORE_EMPTY_STRINGS.key(), null );
        final Boolean trimStrings = args.getBoolean( Options.TRIM_STRINGS.key(), null);
        final Boolean legacyStyleQuoting = args.getBoolean( Options.LEGACY_STYLE_QUOTING.key(), null );
        final Number bufferSize = args.has( Options.READ_BUFFER_SIZE.key() )
                ? parseLongWithUnit( args.get( Options.READ_BUFFER_SIZE.key(), null ) )
                : null;
        return new Configuration.Default()
        {
            @Override
            public char delimiter()
            {
                return specificDelimiter != null
                        ? specificDelimiter.charValue()
                        : defaultConfiguration.delimiter();
            }

            @Override
            public char arrayDelimiter()
            {
                return specificArrayDelimiter != null
                        ? specificArrayDelimiter.charValue()
                        : defaultConfiguration.arrayDelimiter();
            }

            @Override
            public char quotationCharacter()
            {
                return specificQuote != null
                        ? specificQuote.charValue()
                        : defaultConfiguration.quotationCharacter();
            }

            @Override
            public boolean multilineFields()
            {
                return multiLineFields != null
                        ? multiLineFields.booleanValue()
                        : defaultConfiguration.multilineFields();
            }

            @Override
            public boolean emptyQuotedStringsAsNull()
            {
                return emptyStringsAsNull != null
                        ? emptyStringsAsNull.booleanValue()
                        : defaultConfiguration.emptyQuotedStringsAsNull();
            }

            @Override
            public int bufferSize()
            {
                return bufferSize != null
                        ? bufferSize.intValue()
                        : defaultSettingsSuitableForTests ? 10_000 : super.bufferSize();
            }

            @Override
            public boolean trimStrings()
            {
                return trimStrings != null
                       ? trimStrings.booleanValue()
                       : defaultConfiguration.trimStrings();
            }

            @Override
            public boolean legacyStyleQuoting()
            {
                return legacyStyleQuoting != null
                        ? legacyStyleQuoting.booleanValue()
                        : defaultConfiguration.legacyStyleQuoting();
            }
        };
    }

    private static final Function<String,IdType> TO_ID_TYPE = from -> IdType.valueOf( from.toUpperCase() );

    private static final Function<String,Character> CHARACTER_CONVERTER = new CharacterConverter();

    private enum ManualPage
    {
        IMPORT_TOOL_FORMAT( "tools/import/file-header-format/" );

        private final String page;

        ManualPage( String page )
        {
            this.page = page;
        }

        public String getReference( Anchor anchor )
        {
            // As long as the the operations manual is single-page we only use the anchor.
            return page + "#" + anchor.anchor;
        }
    }

    private enum Anchor
    {
        ID_SPACES( "import-tool-id-spaces" ),
        RELATIONSHIP( "import-tool-header-format-rels" );

        private final String anchor;

        Anchor( String anchor )
        {
            this.anchor = anchor;
        }
    }
}<|MERGE_RESOLUTION|>--- conflicted
+++ resolved
@@ -47,13 +47,6 @@
 import org.neo4j.kernel.configuration.Settings;
 import org.neo4j.kernel.impl.logging.LogService;
 import org.neo4j.kernel.impl.logging.StoreLogService;
-<<<<<<< HEAD
-import org.neo4j.kernel.impl.store.StoreFile;
-import org.neo4j.kernel.impl.storemigration.ExistingTargetStrategy;
-import org.neo4j.kernel.impl.storemigration.FileOperation;
-import org.neo4j.kernel.impl.storemigration.StoreFileType;
-=======
->>>>>>> f73b8555
 import org.neo4j.kernel.impl.util.Converters;
 import org.neo4j.kernel.impl.util.OsBeanUtil;
 import org.neo4j.kernel.impl.util.Validator;
@@ -559,27 +552,10 @@
 
             if ( !success )
             {
-<<<<<<< HEAD
-                try
-                {
-                    StoreFile.fileOperation( FileOperation.DELETE, fs, storeDir, null,
-                            Iterables.iterable( StoreFile.values() ),
-                            false, ExistingTargetStrategy.FAIL, StoreFileType.values() );
-                }
-                catch ( IOException e )
-                {
-                    err.println( "Unable to delete store files after an aborted import " + e );
-                    if ( enableStacktrace )
-                    {
-                        e.printStackTrace();
-                    }
-                }
-=======
                 err.println( "WARNING Import failed. The store files in " + storeDir.getAbsolutePath() +
                         " are left as they are, although they are likely in an unusable state. " +
                         "Starting a database on these store files will likely fail or observe inconsistent records so " +
                         "start at your own risk or delete the store manually" );
->>>>>>> f73b8555
             }
         }
     }
