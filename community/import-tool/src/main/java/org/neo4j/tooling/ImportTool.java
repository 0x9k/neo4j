/*
 * Copyright (c) 2002-2015 "Neo Technology,"
 * Network Engine for Objects in Lund AB [http://neotechnology.com]
 *
 * This file is part of Neo4j.
 *
 * Neo4j is free software: you can redistribute it and/or modify
 * it under the terms of the GNU General Public License as published by
 * the Free Software Foundation, either version 3 of the License, or
 * (at your option) any later version.
 *
 * This program is distributed in the hope that it will be useful,
 * but WITHOUT ANY WARRANTY; without even the implied warranty of
 * MERCHANTABILITY or FITNESS FOR A PARTICULAR PURPOSE.  See the
 * GNU General Public License for more details.
 *
 * You should have received a copy of the GNU General Public License
 * along with this program.  If not, see <http://www.gnu.org/licenses/>.
 */
package org.neo4j.tooling;

import org.neo4j.function.Function;
import org.neo4j.function.Function2;
import org.neo4j.helpers.Args;
import org.neo4j.helpers.Args.Option;
import org.neo4j.helpers.collection.IterableWrapper;
import org.neo4j.helpers.collection.Iterables;
import org.neo4j.io.fs.DefaultFileSystemAbstraction;
import org.neo4j.io.fs.FileSystemAbstraction;
import org.neo4j.kernel.Version;
import org.neo4j.kernel.impl.logging.LogService;
import org.neo4j.kernel.impl.logging.StoreLogService;
import org.neo4j.kernel.impl.storemigration.FileOperation;
import org.neo4j.kernel.impl.storemigration.StoreFile;
import org.neo4j.kernel.impl.storemigration.StoreFileType;
import org.neo4j.kernel.impl.util.*;
import org.neo4j.kernel.lifecycle.LifeSupport;
import org.neo4j.logging.NullLogProvider;
import org.neo4j.unsafe.impl.batchimport.BatchImporter;
import org.neo4j.unsafe.impl.batchimport.ParallelBatchImporter;
import org.neo4j.unsafe.impl.batchimport.cache.idmapping.string.DuplicateInputIdException;
import org.neo4j.unsafe.impl.batchimport.input.Input;
import org.neo4j.unsafe.impl.batchimport.input.InputNode;
import org.neo4j.unsafe.impl.batchimport.input.InputRelationship;
import org.neo4j.unsafe.impl.batchimport.input.csv.Configuration;
import org.neo4j.unsafe.impl.batchimport.input.csv.CsvInput;
import org.neo4j.unsafe.impl.batchimport.input.csv.DataFactory;
import org.neo4j.unsafe.impl.batchimport.input.csv.IdType;
import org.neo4j.unsafe.impl.batchimport.staging.ExecutionMonitors;

import java.io.File;
import java.io.IOException;
import java.io.PrintStream;
import java.lang.Thread.UncaughtExceptionHandler;
import java.nio.charset.Charset;
import java.util.Arrays;
import java.util.Collection;
import java.util.Map.Entry;

import static java.nio.charset.Charset.defaultCharset;
import static org.neo4j.helpers.Exceptions.launderedException;
import static org.neo4j.kernel.impl.util.Converters.withDefault;
import static org.neo4j.unsafe.impl.batchimport.Configuration.BAD_FILE_NAME;
import static org.neo4j.unsafe.impl.batchimport.input.Collectors.badCollector;
import static org.neo4j.unsafe.impl.batchimport.input.Collectors.collect;
<<<<<<< HEAD
import static org.neo4j.unsafe.impl.batchimport.input.InputEntityDecorators.*;
=======
import static org.neo4j.unsafe.impl.batchimport.input.InputEntityDecorators.NO_NODE_DECORATOR;
import static org.neo4j.unsafe.impl.batchimport.input.InputEntityDecorators.additiveLabels;
import static org.neo4j.unsafe.impl.batchimport.input.InputEntityDecorators.defaultRelationshipType;
>>>>>>> a4516d15
import static org.neo4j.unsafe.impl.batchimport.input.csv.Configuration.COMMAS;
import static org.neo4j.unsafe.impl.batchimport.input.csv.DataFactories.*;

/**
 * User-facing command line tool around a {@link BatchImporter}.
 */
public class ImportTool
{
    enum Options
    {
        STORE_DIR( "into", null,
                "<store-dir>",
                "Database directory to import into. " + "Must not contain existing database." ),
        NODE_DATA( "nodes", null,
                "[:Label1:Label2] \"<file1>" + MULTI_FILE_DELIMITER + "<file2>" + MULTI_FILE_DELIMITER + "...\"",
                "Node CSV header and data. Multiple files will be logically seen as one big file "
                        + "from the perspective of the importer. "
                        + "The first line must contain the header. "
                        + "Multiple data sources like these can be specified in one import, "
                        + "where each data source has its own header. "
                        + "Note that file groups must be enclosed in quotation marks." ),
        RELATIONSHIP_DATA( "relationships", null,
                "[:RELATIONSHIP_TYPE] \"<file1>" + MULTI_FILE_DELIMITER + "<file2>" +
                MULTI_FILE_DELIMITER + "...\"",
                "Relationship CSV header and data. Multiple files will be logically seen as one big file "
                        + "from the perspective of the importer. "
                        + "The first line must contain the header. "
                        + "Multiple data sources like these can be specified in one import, "
                        + "where each data source has its own header. "
                        + "Note that file groups must be enclosed in quotation marks." ),
        DELIMITER( "delimiter", null,
                "<delimiter-character>",
                "Delimiter character, or 'TAB', between values in CSV data. The default option is `" + COMMAS.delimiter() + "`." ),
        ARRAY_DELIMITER( "array-delimiter", null,
                "<array-delimiter-character>",
                "Delimiter character, or 'TAB', between array elements within a value in CSV data. The default option is `" + COMMAS.arrayDelimiter() + "`." ),
        QUOTE( "quote", null,
                "<quotation-character>",
                "Character to treat as quotation character for values in CSV data. "
                        + "The default option is `" + COMMAS.quotationCharacter() + "`. "
                        + "Quotes inside quotes escaped like `\"\"\"Go away\"\", he said.\"` and "
                        + "`\"\\\"Go away\\\", he said.\"` are supported. "
                        + "If you have set \"`'`\" to be used as the quotation character, "
                        + "you could write the previous example like this instead: " + "`'\"Go away\", he said.'`" ),
        ID_TYPE( "id-type", IdType.STRING,
                "<id-type>",
                "One out of " + Arrays.toString( IdType.values() )
                        + " and specifies how ids in node/relationship "
                        + "input files are treated.\n"
                        + IdType.STRING + ": arbitrary strings for identifying nodes.\n"
                        + IdType.INTEGER + ": arbitrary integer values for identifying nodes.\n"
                        + IdType.ACTUAL + ": (advanced) actual node ids. The default option is `" + IdType.STRING  + "`." ),
        PROCESSORS( "processors", null,
                "<max processor count>",
                "(advanced) Max number of processors used by the importer. Defaults to the number of "
                        + "available processors reported by the JVM"
                        + availableProcessorsHint()
                        + ". There is a certain amount of minimum threads needed so for that reason there "
                        + "is no lower bound for this value. For optimal performance this value shouldn't be "
                        + "greater than the number of available processors." ),
        STACKTRACE( "stacktrace", null,
                "<true/false>",
                "Enable printing of error stack traces." ),
        BAD_TOLERANCE( "bad-tolerance", 1000,
                "<max number of bad entries>",
                "Number of bad entries before the import is considered failed. This tolerance threshold is "
                        + "about relationships refering to missing nodes. Format errors in input data are "
                        + "still treated as errors" ),

        INPUT_ENCODING( "input-encoding", null,
                "<character set>",
                "Character set that input data is encoded in. Provided value must be one out of the available "
                        + "character sets in the JVM, as provided by Charset#availableCharsets(). "
                        + "If no input encoding is provided, the default character set of the JVM will be used." ),

        SKIP_BAD_RELATIONSHIPS( "skip-bad-relationships", Boolean.TRUE,
                "<true/false>",
                "Whether or not to skip importing relationships that refers to missing node ids, i.e. either "
                        + "start or end node id/group referring to node that wasn't specified by the "
                        + "node input data. "
                        + "Skipped nodes will be logged"
                        + ", containing at most number of entites specified by " + BAD_TOLERANCE.key() + "." ),
        SKIP_DUPLICATE_NODES( "skip-duplicate-nodes", Boolean.FALSE,
                "<true/false>",
                "Whether or not to skip importing nodes that have the same id/group. In the event of multiple "
                        + "nodes within the same group having the same id, the first encountered will be imported "
                        + "whereas consecutive such nodes will be skipped. "
                        + "Skipped nodes will be logged"
                        + ", containing at most number of entites specified by " + BAD_TOLERANCE.key() + "." );


        private final String key;
        private final Object defaultValue;
        private final String usage;
        private final String description;

        Options( String key, Object defaultValue, String usage, String description )
        {
            this.key = key;
            this.defaultValue = defaultValue;
            this.usage = usage;
            this.description = description;
        }

        String key()
        {
            return key;
        }

        String argument()
        {
            return "--" + key();
        }

        void printUsage( PrintStream out )
        {
            out.println( argument() + " " + usage );
            for ( String line : Args.splitLongLine( descriptionWithDefaultValue().replace( "`", "" ), 80 ) )
            {
                out.println( "\t" + line );
            }
        }

        String descriptionWithDefaultValue()
        {
            String result = description;
            if ( defaultValue != null )
            {
                if ( !result.endsWith( "." ) )
                {
                    result += ". ";
                }
                result += "Default value: " + defaultValue;
            }
            return result;
        }

        String manPageEntry()
        {
            String filteredDescription = descriptionWithDefaultValue().replace( availableProcessorsHint(), "" );
            String usageString = (usage.length() > 0) ? " " + usage : "";
            return "*" + argument() + usageString + "*::\n" + filteredDescription + "\n\n";
        }

        Object defaultValue()
        {
            return defaultValue;
        }

        private static String availableProcessorsHint()
        {
            return " (in your case " + Runtime.getRuntime().availableProcessors() + ")";
        }
    }

    /**
     * Delimiter used between files in an input group.
     */
    static final String MULTI_FILE_DELIMITER = ",";

    /**
     * Runs the import tool given the supplied arguments.
     *
     * @param incomingArguments arguments for specifying input and configuration for the import.
     */
    public static void main( String[] incomingArguments ) throws IOException
    {
        main( incomingArguments, false );
    }

    /**
     * Runs the import tool given the supplied arguments.
     *
     * @param incomingArguments arguments for specifying input and configuration for the import.
     * @param defaultSettingsSuitableForTests default configuration geared towards unit/integration
     * test environments, for example lower default buffer sizes.
     */
    public static void main( String[] incomingArguments, boolean defaultSettingsSuitableForTests ) throws IOException
    {
        Args args = Args.parse( incomingArguments );
        if ( asksForUsage( args ) )
        {
            printUsage( System.out );
            return;
        }

        FileSystemAbstraction fs = new DefaultFileSystemAbstraction();
        File storeDir;
        Collection<Option<File[]>> nodesFiles, relationshipsFiles;
        boolean enableStacktrace;
        Number processors = null;
        Input input = null;
        int badTolerance;
        Charset inputEncoding;
        boolean skipBadRelationships, skipDuplicateNodes;

        try
        {
            storeDir = args.interpretOption( Options.STORE_DIR.key(), Converters.<File>mandatory(),
                    Converters.toFile(), Validators.DIRECTORY_IS_WRITABLE, Validators.CONTAINS_NO_EXISTING_DATABASE );
            nodesFiles = INPUT_FILES_EXTRACTOR.apply( args, Options.NODE_DATA.key() );
            relationshipsFiles = INPUT_FILES_EXTRACTOR.apply( args, Options.RELATIONSHIP_DATA.key() );
            validateInputFiles( nodesFiles, relationshipsFiles );
            enableStacktrace = args.getBoolean( Options.STACKTRACE.key(), Boolean.FALSE, Boolean.TRUE );
            processors = args.getNumber( Options.PROCESSORS.key(), null );
            IdType idType = args.interpretOption( Options.ID_TYPE.key(),
                    withDefault( (IdType)Options.ID_TYPE.defaultValue() ), TO_ID_TYPE );
            badTolerance = args.getNumber( Options.BAD_TOLERANCE.key(),
                    (Number) Options.BAD_TOLERANCE.defaultValue() ).intValue();
            inputEncoding = Charset.forName( args.get( Options.INPUT_ENCODING.key(), defaultCharset().name() ) );
            skipBadRelationships = args.getBoolean( Options.SKIP_BAD_RELATIONSHIPS.key(),
                    (Boolean)Options.SKIP_BAD_RELATIONSHIPS.defaultValue(), true );
            skipDuplicateNodes = args.getBoolean( Options.SKIP_DUPLICATE_NODES.key(),
                    (Boolean)Options.SKIP_DUPLICATE_NODES.defaultValue(), true );
            input = new CsvInput(
                    nodeData( inputEncoding, nodesFiles ), defaultFormatNodeFileHeader(),
                    relationshipData( inputEncoding, relationshipsFiles ), defaultFormatRelationshipFileHeader(),
                    idType, csvConfiguration( args, defaultSettingsSuitableForTests ),
                    badCollector( badTolerance, collect( skipBadRelationships, skipDuplicateNodes ) ) );
        }
        catch ( IllegalArgumentException e )
        {
            throw andPrintError( "Input error", e, false );
        }

        LifeSupport life = new LifeSupport();

        JobScheduler jobScheduler = life.add( new Neo4jJobScheduler() );
        LogService logService = life.add( new StoreLogService( NullLogProvider.getInstance(), fs, storeDir, jobScheduler ) );

        life.start();
        org.neo4j.unsafe.impl.batchimport.Configuration config =
                importConfiguration( processors, defaultSettingsSuitableForTests );
        BatchImporter importer = new ParallelBatchImporter( storeDir.getPath(),
                config,
                logService.getInternalLogProvider(),
                ExecutionMonitors.defaultVisible() );
        printInputSummary( storeDir, nodesFiles, relationshipsFiles );
        boolean success = false;
        try
        {
            importer.doImport( input );
            success = true;
        }
        catch ( Exception e )
        {
            throw andPrintError( "Import error", e, enableStacktrace );
        }
        finally
        {
            File badFile = new File( storeDir, BAD_FILE_NAME );
            if ( badFile.exists() )
            {
<<<<<<< HEAD
                System.out.println( "There were bad entries which were skipped and logged into " +
                        badRelationships.getAbsolutePath() );
=======
                out.println( "There were bad entries which were skipped and logged into " +
                        badFile.getAbsolutePath() );
>>>>>>> a4516d15
            }

            life.shutdown();
            if ( !success )
            {
                try
                {
                    StoreFile.fileOperation( FileOperation.DELETE, fs, storeDir, null,
                            Iterables.<StoreFile,StoreFile>iterable( StoreFile.values() ),
                            false, false, StoreFileType.values() );
                }
                catch ( IOException e )
                {
                    System.err.println( "Unable to delete store files after an aborted import " + e );
                    if ( enableStacktrace )
                    {
                        e.printStackTrace();
                    }
                }
            }
        }
    }

    private static void printInputSummary( File storeDir, Collection<Option<File[]>> nodesFiles,
            Collection<Option<File[]>> relationshipsFiles )
    {
        System.out.println( "Importing the contents of these files into " + storeDir + ":" );
        printInputFiles( "Nodes", nodesFiles );
        printInputFiles( "Relationships", relationshipsFiles );
    }

    private static void printInputFiles( String name, Collection<Option<File[]>> files )
    {
        if ( files.isEmpty() )
        {
            return;
        }

        System.out.println( name + ":" );
        int i = 0;
        String indent = "  ";
        for ( Option<File[]> group : files )
        {
            if ( i++ > 0 )
            {
                System.out.println();
            }
            if ( group.metadata() != null )
            {
                System.out.println( indent + ":" + group.metadata() );
            }
            for ( File file : group.value() )
            {
                System.out.println( indent + file );
            }
        }
        System.out.println();
    }

    private static void validateInputFiles( Collection<Option<File[]>> nodesFiles,
            Collection<Option<File[]>> relationshipsFiles )
    {
        if ( nodesFiles.isEmpty() )
        {
            if ( relationshipsFiles.isEmpty() )
            {
                throw new IllegalArgumentException( "No input specified, nothing to import" );
            }
            throw new IllegalArgumentException( "No node input specified, cannot import relationships without nodes" );
        }
    }

    private static org.neo4j.unsafe.impl.batchimport.Configuration importConfiguration( final Number processors,
            final boolean defaultSettingsSuitableForTests )
    {
        return new org.neo4j.unsafe.impl.batchimport.Configuration.Default()
        {
            @Override
            public int maxNumberOfProcessors()
            {
                return processors != null ? processors.intValue() : super.maxNumberOfProcessors();
            }

            @Override
            public int bigFileChannelBufferSizeMultiplier()
            {
                return defaultSettingsSuitableForTests ? 1 : super.bigFileChannelBufferSizeMultiplier();
            }
        };
    }

    /**
     * Method name looks strange, but look at how it's used and you'll see why it's named like that.
     * @param stackTrace whether or not to also print the stack trace of the error.
     */
    private static RuntimeException andPrintError( String typeOfError, Exception e, boolean stackTrace )
    {
        if ( e.getClass().equals( DuplicateInputIdException.class ) )
        {
            System.err.println( "Duplicate input ids that would otherwise clash can be put into separate id space,"
                    + " read more about how to use id spaces in the manual:"
                    + " http://neo4j.com/docs/" + Version.getKernel().getVersion() +
                    "/import-tool-header-format.html#_id_spaces" );
        }

        System.err.println( typeOfError + ": " + e.getMessage() );
        if ( stackTrace )
        {
            e.printStackTrace( System.err );
        }
        System.err.println();

        // Mute the stack trace that the default exception handler would have liked to print.
        // Calling System.exit( 1 ) or similar would be convenient on one hand since we can set
        // a specific exit code. On the other hand It's very inconvenient to have any System.exit
        // call in code that is tested.
        Thread.currentThread().setUncaughtExceptionHandler( new UncaughtExceptionHandler()
        {
            @Override
            public void uncaughtException( Thread t, Throwable e )
            {   // Shhhh
            }
        } );
        return launderedException( e ); // throw in order to have process exit with !0
    }

    private static Iterable<DataFactory<InputRelationship>>
            relationshipData( final Charset encoding, Collection<Option<File[]>> relationshipsFiles )
    {
        return new IterableWrapper<DataFactory<InputRelationship>,Option<File[]>>( relationshipsFiles )
        {
            @Override
            protected DataFactory<InputRelationship> underlyingObjectToObject( Option<File[]> group )
            {
                return data( defaultRelationshipType( group.metadata() ), encoding, group.value() );
            }
        };
    }

    private static Iterable<DataFactory<InputNode>> nodeData( final Charset encoding,
            Collection<Option<File[]>> nodesFiles )
    {
        return new IterableWrapper<DataFactory<InputNode>,Option<File[]>>( nodesFiles )
        {
            @Override
            protected DataFactory<InputNode> underlyingObjectToObject( Option<File[]> input )
            {
                Function<InputNode,InputNode> decorator = input.metadata() != null
                        ? additiveLabels( input.metadata().split( ":" ) )
                        : NO_NODE_DECORATOR;
                return data( decorator, encoding, input.value() );
            }
        };
    }

    private static void printUsage( PrintStream out )
    {
        out.println( "Neo4j Import Tool" );
        for ( String line : Args.splitLongLine( "neo4j-import is used to create a new Neo4j database "
                + "from data in CSV files. "
                + "See the chapter \"Import Tool\" in the Neo4j Manual for details on the CSV file format "
                + "- a special kind of header is required.", 80 ) )
        {
            out.println( "\t" + line );
        }
        out.println( "Usage:" );
        for ( Options option : Options.values() )
        {
            option.printUsage( out );
        }
    }

    private static boolean asksForUsage( Args args )
    {
        for ( String orphan : args.orphans() )
        {
            if ( isHelpKey( orphan ) )
            {
                return true;
            }
        }

        for ( Entry<String,String> option : args.asMap().entrySet() )
        {
            if ( isHelpKey( option.getKey() ) )
            {
                return true;
            }
        }
        return false;
    }

    private static boolean isHelpKey( String key )
    {
        return key.equals( "?" ) || key.equals( "help" );
    }

    private static Configuration csvConfiguration( Args args, final boolean defaultSettingsSuitableForTests )
    {
        final Configuration defaultConfiguration = COMMAS;
        final Character specificDelimiter =
                args.interpretOption( Options.DELIMITER.key(), Converters.<Character>optional(), DELIMITER_CONVERTER );
        final Character specificArrayDelimiter =
                args.interpretOption( Options.ARRAY_DELIMITER.key(), Converters.<Character>optional(), DELIMITER_CONVERTER );
        final Character specificQuote =
                args.interpretOption( Options.QUOTE.key(), Converters.<Character>optional(), Converters.toCharacter() );
        return new Configuration.Default()
        {
            @Override
            public char delimiter()
            {
                return specificDelimiter != null
                        ? specificDelimiter.charValue()
                        : defaultConfiguration.delimiter();
            }

            @Override
            public char arrayDelimiter()
            {
                return specificArrayDelimiter != null
                        ? specificArrayDelimiter.charValue()
                        : defaultConfiguration.arrayDelimiter();
            }

            @Override
            public char quotationCharacter()
            {
                return specificQuote != null
                        ? specificQuote.charValue()
                        : defaultConfiguration.quotationCharacter();
            }

            @Override
            public int bufferSize()
            {
                return defaultSettingsSuitableForTests ? 10_000 : super.bufferSize();
            }
        };
    }

    private static final Function<String,IdType> TO_ID_TYPE = new Function<String,IdType>()
    {
        @Override
        public IdType apply( String from )
        {
            return IdType.valueOf( from.toUpperCase() );
        }
    };

    private static final Function<String,Character> DELIMITER_CONVERTER = new Function<String,Character>()
    {
        private final Function<String,Character> fallback = Converters.toCharacter();

        @Override
        public Character apply( String value ) throws RuntimeException
        {
            if ( value.equals( "TAB" ) )
            {
                return '\t';
            }
            return fallback.apply( value );
        }
    };

    private static final Function2<Args,String,Collection<Option<File[]>>> INPUT_FILES_EXTRACTOR =
            new Function2<Args,String,Collection<Option<File[]>>>()
    {
        @Override
        public Collection<Option<File[]>> apply( Args args, String key )
        {
            return args.interpretOptionsWithMetadata( key, Converters.<File[]>optional(),
                    Converters.toFiles( MULTI_FILE_DELIMITER ), FILES_EXISTS,
                    Validators.<File>atLeast( "--" + key, 1 ) );
        }
    };

    private static final Validator<File[]> FILES_EXISTS = new Validator<File[]>()
    {
        @Override
        public void validate( File[] files )
        {
            for ( File file : files )
            {
                if ( file.getName().startsWith( ":" ) )
                {
                    warn( "It looks like you're trying to specify default label or relationship type (" +
                            file.getName() + "). Please put such directly on the key, f.ex. " +
                            Options.NODE_DATA.argument() + ":MyLabel" );
                }
                Validators.FILE_EXISTS.validate( file );
            }
        }
    };

    private static void warn( String warning )
    {
        System.err.println( warning );
    }
}<|MERGE_RESOLUTION|>--- conflicted
+++ resolved
@@ -19,6 +19,15 @@
  */
 package org.neo4j.tooling;
 
+import java.io.File;
+import java.io.IOException;
+import java.io.PrintStream;
+import java.lang.Thread.UncaughtExceptionHandler;
+import java.nio.charset.Charset;
+import java.util.Arrays;
+import java.util.Collection;
+import java.util.Map.Entry;
+
 import org.neo4j.function.Function;
 import org.neo4j.function.Function2;
 import org.neo4j.helpers.Args;
@@ -33,7 +42,11 @@
 import org.neo4j.kernel.impl.storemigration.FileOperation;
 import org.neo4j.kernel.impl.storemigration.StoreFile;
 import org.neo4j.kernel.impl.storemigration.StoreFileType;
-import org.neo4j.kernel.impl.util.*;
+import org.neo4j.kernel.impl.util.Converters;
+import org.neo4j.kernel.impl.util.JobScheduler;
+import org.neo4j.kernel.impl.util.Neo4jJobScheduler;
+import org.neo4j.kernel.impl.util.Validator;
+import org.neo4j.kernel.impl.util.Validators;
 import org.neo4j.kernel.lifecycle.LifeSupport;
 import org.neo4j.logging.NullLogProvider;
 import org.neo4j.unsafe.impl.batchimport.BatchImporter;
@@ -48,30 +61,20 @@
 import org.neo4j.unsafe.impl.batchimport.input.csv.IdType;
 import org.neo4j.unsafe.impl.batchimport.staging.ExecutionMonitors;
 
-import java.io.File;
-import java.io.IOException;
-import java.io.PrintStream;
-import java.lang.Thread.UncaughtExceptionHandler;
-import java.nio.charset.Charset;
-import java.util.Arrays;
-import java.util.Collection;
-import java.util.Map.Entry;
-
 import static java.nio.charset.Charset.defaultCharset;
+
 import static org.neo4j.helpers.Exceptions.launderedException;
 import static org.neo4j.kernel.impl.util.Converters.withDefault;
 import static org.neo4j.unsafe.impl.batchimport.Configuration.BAD_FILE_NAME;
 import static org.neo4j.unsafe.impl.batchimport.input.Collectors.badCollector;
 import static org.neo4j.unsafe.impl.batchimport.input.Collectors.collect;
-<<<<<<< HEAD
-import static org.neo4j.unsafe.impl.batchimport.input.InputEntityDecorators.*;
-=======
 import static org.neo4j.unsafe.impl.batchimport.input.InputEntityDecorators.NO_NODE_DECORATOR;
 import static org.neo4j.unsafe.impl.batchimport.input.InputEntityDecorators.additiveLabels;
 import static org.neo4j.unsafe.impl.batchimport.input.InputEntityDecorators.defaultRelationshipType;
->>>>>>> a4516d15
 import static org.neo4j.unsafe.impl.batchimport.input.csv.Configuration.COMMAS;
-import static org.neo4j.unsafe.impl.batchimport.input.csv.DataFactories.*;
+import static org.neo4j.unsafe.impl.batchimport.input.csv.DataFactories.data;
+import static org.neo4j.unsafe.impl.batchimport.input.csv.DataFactories.defaultFormatNodeFileHeader;
+import static org.neo4j.unsafe.impl.batchimport.input.csv.DataFactories.defaultFormatRelationshipFileHeader;
 
 /**
  * User-facing command line tool around a {@link BatchImporter}.
@@ -323,13 +326,8 @@
             File badFile = new File( storeDir, BAD_FILE_NAME );
             if ( badFile.exists() )
             {
-<<<<<<< HEAD
                 System.out.println( "There were bad entries which were skipped and logged into " +
-                        badRelationships.getAbsolutePath() );
-=======
-                out.println( "There were bad entries which were skipped and logged into " +
                         badFile.getAbsolutePath() );
->>>>>>> a4516d15
             }
 
             life.shutdown();
