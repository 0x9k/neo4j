/**
 * Copyright (c) 2002-2013 "Neo Technology,"
 * Network Engine for Objects in Lund AB [http://neotechnology.com]
 *
 * This file is part of Neo4j.
 *
 * Neo4j is free software: you can redistribute it and/or modify
 * it under the terms of the GNU General Public License as published by
 * the Free Software Foundation, either version 3 of the License, or
 * (at your option) any later version.
 *
 * This program is distributed in the hope that it will be useful,
 * but WITHOUT ANY WARRANTY; without even the implied warranty of
 * MERCHANTABILITY or FITNESS FOR A PARTICULAR PURPOSE.  See the
 * GNU General Public License for more details.
 *
 * You should have received a copy of the GNU General Public License
 * along with this program.  If not, see <http://www.gnu.org/licenses/>.
 */
package org.neo4j.server.database;

import org.neo4j.kernel.AbstractGraphDatabase;
import org.neo4j.server.configuration.Configurator;
import org.neo4j.test.TestGraphDatabaseFactory;

<<<<<<< HEAD
public class EphemeralDatabase extends CommunityDatabase
{
    public EphemeralDatabase()
    {
        this( new MapConfiguration( new HashMap<String, String>() ) );
    }

    public EphemeralDatabase( Configuration serverConfig )
    {
        super( serverConfig );
    }

    @Override
    protected AbstractGraphDatabase createDb()
    {
        return (AbstractGraphDatabase) new TestGraphDatabaseFactory().newImpermanentDatabaseBuilder()
                .setConfig( loadNeo4jProperties() ).newGraphDatabase();
    }
=======
import static org.neo4j.server.configuration.Configurator.EMPTY;

public class EphemeralDatabase extends CommunityDatabase
{
    public EphemeralDatabase()
    {
        this( EMPTY );
    }
	
    public EphemeralDatabase( Configurator configurator )
    {
        super( configurator );
    }

	@Override
	@SuppressWarnings("deprecation")
	public void start()
	{
		this.graph = (AbstractGraphDatabase) new TestGraphDatabaseFactory()
			.newImpermanentDatabaseBuilder()
			.setConfig( getDbTuningPropertiesWithServerDefaults() )
			.newGraphDatabase();
	}

	@Override
	public void shutdown()
	{
		if(this.graph != null)
		{
			this.graph.shutdown();
		}
	}
>>>>>>> 5aa91396

    @Override
    public void shutdown()
    {
        if ( this.graph != null )
        {
            this.graph.shutdown();
        }
    }
}<|MERGE_RESOLUTION|>--- conflicted
+++ resolved
@@ -23,26 +23,6 @@
 import org.neo4j.server.configuration.Configurator;
 import org.neo4j.test.TestGraphDatabaseFactory;
 
-<<<<<<< HEAD
-public class EphemeralDatabase extends CommunityDatabase
-{
-    public EphemeralDatabase()
-    {
-        this( new MapConfiguration( new HashMap<String, String>() ) );
-    }
-
-    public EphemeralDatabase( Configuration serverConfig )
-    {
-        super( serverConfig );
-    }
-
-    @Override
-    protected AbstractGraphDatabase createDb()
-    {
-        return (AbstractGraphDatabase) new TestGraphDatabaseFactory().newImpermanentDatabaseBuilder()
-                .setConfig( loadNeo4jProperties() ).newGraphDatabase();
-    }
-=======
 import static org.neo4j.server.configuration.Configurator.EMPTY;
 
 public class EphemeralDatabase extends CommunityDatabase
@@ -51,31 +31,20 @@
     {
         this( EMPTY );
     }
-	
+
     public EphemeralDatabase( Configurator configurator )
     {
         super( configurator );
     }
 
-	@Override
-	@SuppressWarnings("deprecation")
-	public void start()
-	{
-		this.graph = (AbstractGraphDatabase) new TestGraphDatabaseFactory()
-			.newImpermanentDatabaseBuilder()
-			.setConfig( getDbTuningPropertiesWithServerDefaults() )
-			.newGraphDatabase();
-	}
-
-	@Override
-	public void shutdown()
-	{
-		if(this.graph != null)
-		{
-			this.graph.shutdown();
-		}
-	}
->>>>>>> 5aa91396
+    @Override
+    protected AbstractGraphDatabase createDb()
+    {
+        return (AbstractGraphDatabase) new TestGraphDatabaseFactory()
+            .newImpermanentDatabaseBuilder()
+            .setConfig( getDbTuningPropertiesWithServerDefaults() )
+            .newGraphDatabase();
+    }
 
     @Override
     public void shutdown()
