--- conflicted
+++ resolved
@@ -34,15 +34,9 @@
 
 /**
  * Creates a {@link org.neo4j.graphdb.GraphDatabaseService}.
-<<<<<<< HEAD
- * <p/>
+ * <p>
  * Use {@link #newEmbeddedDatabase(File)} or
  * {@link #newEmbeddedDatabaseBuilder(File)} to create a database instance.
-=======
- * <p>
- * Use {@link #newEmbeddedDatabase(String)} or
- * {@link #newEmbeddedDatabaseBuilder(String)} to create a database instance.
->>>>>>> 731aa22d
  */
 public class GraphDatabaseFactory
 {
