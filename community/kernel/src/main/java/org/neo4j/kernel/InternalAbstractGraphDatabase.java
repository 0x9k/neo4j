/**
 * Copyright (c) 2002-2013 "Neo Technology,"
 * Network Engine for Objects in Lund AB [http://neotechnology.com]
 *
 * This file is part of Neo4j.
 *
 * Neo4j is free software: you can redistribute it and/or modify
 * it under the terms of the GNU General Public License as published by
 * the Free Software Foundation, either version 3 of the License, or
 * (at your option) any later version.
 *
 * This program is distributed in the hope that it will be useful,
 * but WITHOUT ANY WARRANTY; without even the implied warranty of
 * MERCHANTABILITY or FITNESS FOR A PARTICULAR PURPOSE.  See the
 * GNU General Public License for more details.
 *
 * You should have received a copy of the GNU General Public License
 * along with this program.  If not, see <http://www.gnu.org/licenses/>.
 */
package org.neo4j.kernel;

import static org.slf4j.impl.StaticLoggerBinder.getSingleton;

import java.io.File;
import java.io.IOException;
import java.util.ArrayList;
import java.util.Collections;
import java.util.HashMap;
import java.util.List;
import java.util.Map;
import java.util.concurrent.Executor;
import java.util.concurrent.Executors;

import javax.transaction.NotSupportedException;
import javax.transaction.SystemException;
import javax.transaction.TransactionManager;

import ch.qos.logback.classic.LoggerContext;
import org.neo4j.graphdb.DependencyResolver;
import org.neo4j.graphdb.GraphDatabaseService;
import org.neo4j.graphdb.Label;
import org.neo4j.graphdb.Node;
import org.neo4j.graphdb.NotFoundException;
import org.neo4j.graphdb.Relationship;
import org.neo4j.graphdb.RelationshipType;
import org.neo4j.graphdb.Transaction;
import org.neo4j.graphdb.TransactionFailureException;
import org.neo4j.graphdb.config.Setting;
import org.neo4j.graphdb.event.KernelEventHandler;
import org.neo4j.graphdb.event.TransactionEventHandler;
import org.neo4j.graphdb.factory.GraphDatabaseSetting;
import org.neo4j.graphdb.factory.GraphDatabaseSettings;
import org.neo4j.graphdb.index.IndexManager;
import org.neo4j.graphdb.index.IndexProvider;
import org.neo4j.graphdb.index.IndexProviderKernelExtensionFactory;
import org.neo4j.graphdb.index.IndexProviders;
import org.neo4j.graphdb.schema.Schema;
import org.neo4j.helpers.DaemonThreadFactory;
import org.neo4j.helpers.Function;
import org.neo4j.helpers.Service;
import org.neo4j.helpers.Settings;
import org.neo4j.helpers.collection.Iterables;
import org.neo4j.kernel.api.KernelAPI;
import org.neo4j.kernel.configuration.Config;
import org.neo4j.kernel.configuration.ConfigurationChange;
import org.neo4j.kernel.configuration.ConfigurationChangeListener;
import org.neo4j.kernel.extension.KernelExtensionFactory;
import org.neo4j.kernel.extension.KernelExtensions;
import org.neo4j.kernel.guard.Guard;
import org.neo4j.kernel.impl.api.Kernel;
import org.neo4j.kernel.impl.api.SchemaCache;
import org.neo4j.kernel.impl.cache.Cache;
import org.neo4j.kernel.impl.cache.CacheProvider;
import org.neo4j.kernel.impl.cache.MonitorGc;
import org.neo4j.kernel.impl.core.CacheAccessBackDoor;
import org.neo4j.kernel.impl.core.Caches;
import org.neo4j.kernel.impl.core.DefaultCaches;
import org.neo4j.kernel.impl.core.DefaultPropertyKeyCreator;
import org.neo4j.kernel.impl.core.DefaultRelationshipTypeCreator;
import org.neo4j.kernel.impl.core.KernelPanicEventGenerator;
import org.neo4j.kernel.impl.core.KeyCreator;
import org.neo4j.kernel.impl.core.NodeImpl;
import org.neo4j.kernel.impl.core.NodeManager;
import org.neo4j.kernel.impl.core.NodeProxy;
import org.neo4j.kernel.impl.core.PropertyIndexManager;
import org.neo4j.kernel.impl.core.ReadOnlyNodeManager;
import org.neo4j.kernel.impl.core.RelationshipImpl;
import org.neo4j.kernel.impl.core.RelationshipProxy;
import org.neo4j.kernel.impl.core.RelationshipTypeHolder;
import org.neo4j.kernel.impl.core.TransactionEventsSyncHook;
import org.neo4j.kernel.impl.core.TxEventSyncHookFactory;
import org.neo4j.kernel.impl.index.IndexStore;
import org.neo4j.kernel.impl.nioneo.store.DefaultWindowPoolFactory;
import org.neo4j.kernel.impl.nioneo.store.FileSystemAbstraction;
import org.neo4j.kernel.impl.nioneo.store.SchemaRule;
import org.neo4j.kernel.impl.nioneo.store.StoreFactory;
import org.neo4j.kernel.impl.nioneo.store.StoreId;
import org.neo4j.kernel.impl.nioneo.xa.NeoStoreXaDataSource;
import org.neo4j.kernel.impl.nioneo.xa.NioNeoDbPersistenceSource;
import org.neo4j.kernel.impl.persistence.PersistenceManager;
import org.neo4j.kernel.impl.persistence.PersistenceSource;
import org.neo4j.kernel.impl.transaction.AbstractTransactionManager;
import org.neo4j.kernel.impl.transaction.LockManager;
import org.neo4j.kernel.impl.transaction.LockManagerImpl;
import org.neo4j.kernel.impl.transaction.LockType;
import org.neo4j.kernel.impl.transaction.RagManager;
import org.neo4j.kernel.impl.transaction.ReadOnlyTxManager;
import org.neo4j.kernel.impl.transaction.TransactionManagerProvider;
import org.neo4j.kernel.impl.transaction.TransactionStateFactory;
import org.neo4j.kernel.impl.transaction.TxHook;
import org.neo4j.kernel.impl.transaction.TxManager;
import org.neo4j.kernel.impl.transaction.XaDataSourceManager;
import org.neo4j.kernel.impl.transaction.xaframework.DefaultLogBufferFactory;
import org.neo4j.kernel.impl.transaction.xaframework.ForceMode;
import org.neo4j.kernel.impl.transaction.xaframework.LogBufferFactory;
import org.neo4j.kernel.impl.transaction.xaframework.LogPruneStrategies;
import org.neo4j.kernel.impl.transaction.xaframework.RecoveryVerifier;
import org.neo4j.kernel.impl.transaction.xaframework.TransactionInterceptorProvider;
import org.neo4j.kernel.impl.transaction.xaframework.TxIdGenerator;
import org.neo4j.kernel.impl.transaction.xaframework.XaFactory;
import org.neo4j.kernel.impl.util.StringLogger;
import org.neo4j.kernel.info.DiagnosticsManager;
import org.neo4j.kernel.info.JvmChecker;
import org.neo4j.kernel.info.JvmMetadataRepository;
import org.neo4j.kernel.lifecycle.LifeSupport;
import org.neo4j.kernel.lifecycle.Lifecycle;
import org.neo4j.kernel.lifecycle.LifecycleAdapter;
import org.neo4j.kernel.lifecycle.LifecycleException;
import org.neo4j.kernel.lifecycle.LifecycleListener;
import org.neo4j.kernel.lifecycle.LifecycleStatus;
import org.neo4j.kernel.logging.ClassicLoggingService;
import org.neo4j.kernel.logging.LogbackService;
import org.neo4j.kernel.logging.Logging;
import org.neo4j.tooling.GlobalGraphOperations;

/**
 * Base implementation of GraphDatabaseService. Responsible for creating services, handling dependencies between them,
 * and lifecycle management of these.
 */
public abstract class InternalAbstractGraphDatabase
        extends AbstractGraphDatabase implements GraphDatabaseService, GraphDatabaseAPI
{

    public static class Configuration
    {
        public static final Setting<Boolean> read_only = GraphDatabaseSettings.read_only;
        public static final Setting<Boolean> use_memory_mapped_buffers =
                GraphDatabaseSettings.use_memory_mapped_buffers;
        public static final Setting<Boolean> execution_guard_enabled = GraphDatabaseSettings.execution_guard_enabled;
        public static final GraphDatabaseSettings.CacheTypeSetting cache_type = GraphDatabaseSettings.cache_type;
        public static final Setting<Boolean> load_kernel_extensions = GraphDatabaseSettings.load_kernel_extensions;
        public static final Setting<Boolean> ephemeral = new GraphDatabaseSetting.BooleanSetting(
                Settings.setting("ephemeral", Settings.BOOLEAN, Settings.FALSE ) );

        public static final Setting<File> store_dir = GraphDatabaseSettings.store_dir;
        public static final Setting<File> neo_store = GraphDatabaseSettings.neo_store;
        public static final Setting<File> logical_log = GraphDatabaseSettings.logical_log;
    }

    private static final long MAX_NODE_ID = IdType.NODE.getMaxValue();
    private static final long MAX_RELATIONSHIP_ID = IdType.RELATIONSHIP.getMaxValue();

    protected File storeDir;
    protected Map<String, String> params;
    private final TransactionInterceptorProviders transactionInterceptorProviders;
    private final KernelExtensions kernelExtensions;
    protected StoreId storeId;
    private final TransactionBuilder defaultTxBuilder = new TransactionBuilderImpl( this, ForceMode.forced );

    protected Config config;

    protected DependencyResolver dependencyResolver;
    protected Logging logging;
    protected StringLogger msgLog;
    protected KernelEventHandlers kernelEventHandlers;
    protected TransactionEventHandlers transactionEventHandlers;
    protected RelationshipTypeHolder relationshipTypeHolder;
    protected NodeManager nodeManager;
    protected IndexManagerImpl indexManager;
    protected Schema schema;
    protected KernelPanicEventGenerator kernelPanicEventGenerator;
    protected TxHook txHook;
    protected FileSystemAbstraction fileSystem;
    protected XaDataSourceManager xaDataSourceManager;
    protected LockManager lockManager;
    protected IdGeneratorFactory idGeneratorFactory;
    protected KeyCreator relationshipTypeCreator;
    protected NioNeoDbPersistenceSource persistenceSource;
    protected TxEventSyncHookFactory syncHook;
    protected PersistenceManager persistenceManager;
    protected PropertyIndexManager propertyIndexManager;
    protected IndexStore indexStore;
    protected LogBufferFactory logBufferFactory;
    protected AbstractTransactionManager txManager;
    protected TxIdGenerator txIdGenerator;
    protected StoreFactory storeFactory;
    protected XaFactory xaFactory;
    protected DiagnosticsManager diagnosticsManager;
    protected NeoStoreXaDataSource neoDataSource;
    protected RecoveryVerifier recoveryVerifier;
    protected Guard guard;
    protected NodeAutoIndexerImpl nodeAutoIndexer;
    protected RelationshipAutoIndexerImpl relAutoIndexer;
    protected KernelData extensions;
    protected Caches caches;
    protected TransactionStateFactory stateFactory;
    protected KernelAPI kernelAPI;
    protected ThreadToStatementContextBridge statementContextProvider;
    protected BridgingCacheAccess cacheBridge;

    protected final LifeSupport life = new LifeSupport();
    private final Map<String,CacheProvider> cacheProviders;

    protected InternalAbstractGraphDatabase( String storeDir, Map<String, String> params,
                                             Iterable<Class<?>> settingsClasses,
                                             Iterable<IndexProvider> indexProviders,
                                             Iterable<KernelExtensionFactory<?>> kernelExtensions,
                                             Iterable<CacheProvider> cacheProviders,
                                             Iterable<TransactionInterceptorProvider> transactionInterceptorProviders )
    {
        this.params = params;

        dependencyResolver = new DependencyResolverImpl();

        // Setup configuration
        params.put( Configuration.store_dir.name(), storeDir );

        // SPI - provided services
        this.cacheProviders = mapCacheProviders( cacheProviders );
        config = new Config( params, getSettingsClasses( settingsClasses, kernelExtensions, cacheProviders ) );

        // Convert IndexProviders into KernelExtensionFactories
        // Remove this when the deprecated IndexProvider is removed
        Iterable<KernelExtensionFactory<?>> indexProviderKernelExtensions = Iterables.map( new Function<IndexProvider, KernelExtensionFactory<?>>()
        {
            @Override
            public KernelExtensionFactory<?> apply( IndexProvider from )
            {
                return new IndexProviderKernelExtensionFactory( from );
            }
        }, indexProviders );

        kernelExtensions = Iterables.concat( kernelExtensions, indexProviderKernelExtensions );

        this.kernelExtensions = new KernelExtensions( kernelExtensions, config, dependencyResolver );
        this.transactionInterceptorProviders = new TransactionInterceptorProviders( transactionInterceptorProviders,
                dependencyResolver );

        this.storeDir = config.get( Configuration.store_dir );
    }

    private Map<String, CacheProvider> mapCacheProviders( Iterable<CacheProvider> cacheProviders )
    {
        Map<String, CacheProvider> map = new HashMap<String, CacheProvider>();
        for ( CacheProvider provider : cacheProviders )
        {
            map.put( provider.getName(), provider );
        }
        return map;
    }

    protected void run()
    {
        create();

        try
        {
            registerRecovery();

            life.start();

            if ( txManager.getRecoveryError() != null )
            {
                throw txManager.getRecoveryError();
            }
        }
        catch ( Throwable throwable )
        {
            msgLog.logMessage( "Startup failed", throwable );

            shutdown();

            throw new RuntimeException( throwable );
        }
    }

    protected void registerRecovery()
    {
        life.addLifecycleListener( new LifecycleListener()
        {
            @Override
            public void notifyStatusChanged( Object instance, LifecycleStatus from, LifecycleStatus to )
            {
                // TODO do not explicitly depend on order of start() calls in txManager and XaDatasourceManager
                // use two booleans instead
                if ( instance instanceof KernelExtensions && to.equals( LifecycleStatus.STARTED ) && txManager
                        instanceof TxManager )
                {
                    InternalAbstractGraphDatabase.this.doAfterRecoveryAndStartup();
                }
            }
        } );
    }

    protected void doAfterRecoveryAndStartup()
    {
        NeoStoreXaDataSource neoStoreDataSource = xaDataSourceManager.getNeoStoreDataSource();
        storeId = neoStoreDataSource.getStoreId();
        KernelDiagnostics.register( diagnosticsManager, InternalAbstractGraphDatabase.this,
                neoStoreDataSource );
    }

    protected void create()
    {
        fileSystem = life.add( createFileSystemAbstraction() );

        // Create logger
        this.logging = createLogging();

        // Apply autoconfiguration for memory settings
        AutoConfigurator autoConfigurator = new AutoConfigurator( fileSystem,
                config.get( NeoStoreXaDataSource.Configuration.store_dir ),
                GraphDatabaseSettings.UseMemoryMappedBuffers.shouldMemoryMap(
                        config.get( Configuration.use_memory_mapped_buffers ) ),
                config.get( GraphDatabaseSettings.dump_configuration ) );
        Map<String, String> configParams = config.getParams();
        Map<String, String> autoConfiguration = autoConfigurator.configure();
        for ( Map.Entry<String, String> autoConfig : autoConfiguration.entrySet() )
        {
            // Don't override explicit settings
            String key = autoConfig.getKey();
            if ( !params.containsKey( key ) )
            {
                configParams.put( key, autoConfig.getValue() );
            }
        }

        config.applyChanges( configParams );

        this.msgLog = logging.getLogger( getClass() );

        config.setLogger( msgLog );

        new JvmChecker(msgLog, new JvmMetadataRepository() ).checkJvmCompatibilityAndIssueWarning();

        // Instantiate all services - some are overridable by subclasses
        boolean readOnly = config.get( Configuration.read_only );

        String cacheTypeName = config.get( Configuration.cache_type );
        CacheProvider cacheProvider = cacheProviders.get( cacheTypeName );
        if ( cacheProvider == null )
        {
            throw new IllegalArgumentException( "No cache type '" + cacheTypeName + "'" );
        }

        kernelEventHandlers = new KernelEventHandlers();

        caches = createCaches();
        diagnosticsManager = life.add( new DiagnosticsManager( logging.getLogger( DiagnosticsManager.class ) ) );

        kernelPanicEventGenerator = new KernelPanicEventGenerator( kernelEventHandlers );

        xaDataSourceManager = life.add( createXaDataSourceManager() );

        txHook = createTxHook();

        guard = config.get( Configuration.execution_guard_enabled ) ? new Guard( msgLog ) : null;

        stateFactory = createTransactionStateFactory();

        if ( readOnly )
        {
            txManager = new ReadOnlyTxManager( xaDataSourceManager, logging.getLogger( ReadOnlyTxManager.class ) );
        }
        else
        {
            String serviceName = config.get( GraphDatabaseSettings.tx_manager_impl );
            if ( GraphDatabaseSettings.tx_manager_impl.getDefaultValue().equals( serviceName ) )
            {
                txManager = new TxManager( this.storeDir, xaDataSourceManager, kernelPanicEventGenerator,
                        logging.getLogger( TxManager.class ), fileSystem, stateFactory );
            }
            else
            {
                TransactionManagerProvider provider;
                provider = Service.load( TransactionManagerProvider.class, serviceName );
                if ( provider == null )
                {
                    throw new IllegalStateException( "Unknown transaction manager implementation: "
                            + serviceName );
                }
                txManager = provider.loadTransactionManager( this.storeDir.getPath(), xaDataSourceManager,
                        kernelPanicEventGenerator, txHook, logging.getLogger( AbstractTransactionManager.class ),
                        fileSystem, stateFactory );
            }
        }
        life.add( txManager );

        transactionEventHandlers = new TransactionEventHandlers( txManager );

        txIdGenerator = life.add( createTxIdGenerator() );

        lockManager = createLockManager();

        idGeneratorFactory = createIdGeneratorFactory();

        relationshipTypeCreator = createRelationshipTypeCreator();

        persistenceSource = life.add( new NioNeoDbPersistenceSource( xaDataSourceManager ) );

        syncHook = new DefaultTxEventSyncHookFactory();

        persistenceManager = new PersistenceManager( logging.getLogger( PersistenceManager.class ), txManager,
                persistenceSource, syncHook );
        
        KeyCreator propertyIndexCreator = createPropertyKeyCreator();

        propertyIndexManager = life.add( new PropertyIndexManager( txManager, persistenceManager, persistenceSource, propertyIndexCreator ) );

        relationshipTypeHolder = new RelationshipTypeHolder( txManager,
                persistenceManager, persistenceSource, relationshipTypeCreator );

        caches.configure( cacheProvider, config );
        Cache<NodeImpl> nodeCache = diagnosticsManager.tryAppendProvider( caches.node() );
        Cache<RelationshipImpl> relCache = diagnosticsManager.tryAppendProvider( caches.relationship() );
        
        SchemaCache schemaCache = new SchemaCache( Collections.<SchemaRule>emptyList() );

        kernelAPI = life.add( new Kernel( txManager, propertyIndexManager, persistenceManager,
                xaDataSourceManager, lockManager, schemaCache ) );
        // XXX: Circular dependency, temporary during transition to KernelAPI
        txManager.setKernel(kernelAPI);

        statementContextProvider = life.add( new ThreadToStatementContextBridge( kernelAPI, txManager,
                xaDataSourceManager ) );

        nodeManager = guard != null ?
                createGuardedNodeManager( readOnly, cacheProvider, nodeCache, relCache ) :
                createNodeManager( readOnly, cacheProvider, nodeCache, relCache );

        life.add( nodeManager );
        stateFactory.setDependencies( lockManager, nodeManager, txHook, txIdGenerator );

        indexStore = life.add( new IndexStore( this.storeDir, fileSystem ) );

        diagnosticsManager.prependProvider( config );

        // Config can auto-configure memory mapping settings and what not, so reassign params
        // after we've instantiated Config.
        params = config.getParams();

        /*
         *  LogBufferFactory needs access to the parameters so it has to be added after the default and
         *  user supplied configurations are consolidated
         */

        logBufferFactory = new DefaultLogBufferFactory();

        extensions = life.add( createKernelData() );

        if ( config.get( Configuration.load_kernel_extensions ) )
        {
//            kernelExtensionLoader = new DefaultKernelExtensionLoader( extensions );
            life.add( kernelExtensions );
        }

<<<<<<< HEAD
        schema = new SchemaImpl( statementContextProvider, propertyIndexManager );

        if ( indexProviders == null )
        {
            indexProviders = new LegacyIndexIterable();
        }
=======
>>>>>>> 287a7495
        indexManager = new IndexManagerImpl( config, indexStore, xaDataSourceManager, txManager, this );
        nodeAutoIndexer = life.add( new NodeAutoIndexerImpl( config, indexManager, nodeManager ) );
        relAutoIndexer = life.add( new RelationshipAutoIndexerImpl( config, indexManager, nodeManager ) );

        // TODO This cyclic dependency should be resolved
        indexManager.setNodeAutoIndexer( nodeAutoIndexer );
        indexManager.setRelAutoIndexer( relAutoIndexer );

        recoveryVerifier = createRecoveryVerifier();

        // Factories for things that needs to be created later
        storeFactory = createStoreFactory();
        String keepLogicalLogsConfig = config.get( GraphDatabaseSettings.keep_logical_logs );
        xaFactory = new XaFactory( config, txIdGenerator, txManager, logBufferFactory, fileSystem,
                logging, recoveryVerifier, LogPruneStrategies.fromConfigValue(
                fileSystem, keepLogicalLogsConfig ) );
        
        cacheBridge = new BridgingCacheAccess( nodeManager, schemaCache );

        createNeoDataSource();

        life.add( new MonitorGc( config, msgLog ) );

        // This is how we lock the entire database to avoid threads using it during lifecycle events
        life.add( new DatabaseAvailability() );

        // Kernel event handlers should be the very last, i.e. very first to receive shutdown events
        life.add( kernelEventHandlers );

        // TODO This is probably too coarse-grained and we should have some strategy per user of config instead
        life.add( new ConfigurationChangedRestarter() );
    }

    protected TransactionStateFactory createTransactionStateFactory()
    {
        return new TransactionStateFactory( logging );
    }

    protected XaDataSourceManager createXaDataSourceManager()
    {
        return new XaDataSourceManager( logging.getLogger( XaDataSourceManager.class ) );
    }

    @Override
    public DependencyResolver getDependencyResolver()
    {
        return dependencyResolver;
    }

    protected KeyCreator createRelationshipTypeCreator()
    {
        return new DefaultRelationshipTypeCreator( logging );
    }
    
    protected KeyCreator createPropertyKeyCreator()
    {
        return new DefaultPropertyKeyCreator( logging );
    }

    private NodeManager createNodeManager( final boolean readOnly, final CacheProvider cacheType,
                                           Cache<NodeImpl> nodeCache, Cache<RelationshipImpl> relCache )
    {
        if ( readOnly )
        {
            return new ReadOnlyNodeManager( config, logging.getLogger( NodeManager.class ), this, txManager, persistenceManager,
                    persistenceSource, relationshipTypeHolder, cacheType, propertyIndexManager, createNodeLookup(),
                    createRelationshipLookups(), nodeCache, relCache, xaDataSourceManager, statementContextProvider );
        }

        return new NodeManager( config, logging.getLogger( NodeManager.class ), this, txManager, persistenceManager,
                persistenceSource, relationshipTypeHolder, cacheType, propertyIndexManager, createNodeLookup(),
                createRelationshipLookups(), nodeCache, relCache, xaDataSourceManager, statementContextProvider );
    }

    private NodeManager createGuardedNodeManager( final boolean readOnly, final CacheProvider cacheType,
                                                  Cache<NodeImpl> nodeCache, Cache<RelationshipImpl> relCache )
    {
        if ( readOnly )
        {
            return new ReadOnlyNodeManager( config, logging.getLogger( NodeManager.class ), this, txManager, persistenceManager,
                    persistenceSource, relationshipTypeHolder, cacheType, propertyIndexManager, createNodeLookup(),
                    createRelationshipLookups(), nodeCache, relCache, xaDataSourceManager, statementContextProvider )
            {
                @Override
                public Node getNodeByIdOrNull( final long nodeId )
                {
                    guard.check();
                    return super.getNodeByIdOrNull( nodeId );
                }

                @Override
                public NodeImpl getNodeForProxy( final long nodeId, final LockType lock )
                {
                    guard.check();
                    return super.getNodeForProxy( nodeId, lock );
                }

                @Override
                public RelationshipImpl getRelationshipForProxy( final long relId, final LockType lock )
                {
                    guard.check();
                    return super.getRelationshipForProxy( relId, lock );
                }

                @Override
                protected Relationship getRelationshipByIdOrNull( final long relId )
                {
                    guard.check();
                    return super.getRelationshipByIdOrNull( relId );
                }

                @Override
                public Node createNode()
                {
                    guard.check();
                    return super.createNode();
                }

                @Override
                public Relationship createRelationship( final Node startNodeProxy, final NodeImpl startNode,
                                                        final Node endNode, final RelationshipType type )
                {
                    guard.check();
                    return super.createRelationship( startNodeProxy, startNode, endNode, type );
                }
            };
        }

        return new NodeManager( config, logging.getLogger( NodeManager.class ), this, txManager, persistenceManager,
                persistenceSource, relationshipTypeHolder, cacheType, propertyIndexManager, createNodeLookup(),
                createRelationshipLookups(), nodeCache, relCache, xaDataSourceManager, statementContextProvider )
        {
            @Override
            public Node getNodeByIdOrNull( final long nodeId )
            {
                guard.check();
                return super.getNodeByIdOrNull( nodeId );
            }

            @Override
            public NodeImpl getNodeForProxy( final long nodeId, final LockType lock )
            {
                guard.check();
                return super.getNodeForProxy( nodeId, lock );
            }

            @Override
            public RelationshipImpl getRelationshipForProxy( final long relId, final LockType lock )
            {
                guard.check();
                return super.getRelationshipForProxy( relId, lock );
            }

            @Override
            protected Relationship getRelationshipByIdOrNull( final long relId )
            {
                guard.check();
                return super.getRelationshipByIdOrNull( relId );
            }

            @Override
            public Node createNode()
            {
                guard.check();
                return super.createNode();
            }

            @Override
            public Relationship createRelationship( final Node startNodeProxy, final NodeImpl startNode,
                                                    final Node endNode, final RelationshipType type )
            {
                guard.check();
                return super.createRelationship( startNodeProxy, startNode, endNode, type );
            }
        };
    }

    @Override
    public void shutdown()
    {
        try
        {
            life.shutdown();
        }
        catch ( LifecycleException throwable )
        {
            msgLog.logMessage( "Shutdown failed", throwable );
        }
    }

    protected StoreFactory createStoreFactory()
    {
        return new StoreFactory( config, idGeneratorFactory, new DefaultWindowPoolFactory(), fileSystem,
                logging.getLogger( StoreFactory.class ), txHook );
    }

    protected RecoveryVerifier createRecoveryVerifier()
    {
        return RecoveryVerifier.ALWAYS_VALID;
    }

    protected KernelData createKernelData()
    {
        return new DefaultKernelData( config, this );
    }

    protected TxIdGenerator createTxIdGenerator()
    {
        return TxIdGenerator.DEFAULT;
    }

    protected Caches createCaches()
    {
        return new DefaultCaches( msgLog );
    }

    protected RelationshipProxy.RelationshipLookups createRelationshipLookups()
    {
        return new RelationshipProxy.RelationshipLookups()
        {
            @Override
            public Node lookupNode( long nodeId )
            {
                // TODO: add CAS check here for requests not in tx to guard against shutdown
                return nodeManager.getNodeById( nodeId );
            }

            @Override
            public RelationshipImpl lookupRelationship( long relationshipId )
            {
                // TODO: add CAS check here for requests not in tx to guard against shutdown
                return nodeManager.getRelationshipForProxy( relationshipId, null );
            }

            @Override
            public RelationshipImpl lookupRelationship( long relationshipId, LockType lock )
            {
                return nodeManager.getRelationshipForProxy( relationshipId, lock );
            }

            @Override
            public GraphDatabaseService getGraphDatabaseService()
            {
                return InternalAbstractGraphDatabase.this;
            }

            @Override
            public NodeManager getNodeManager()
            {
                return nodeManager;
            }

            @Override
            public Node newNodeProxy( long nodeId )
            {
                // only used by relationship already checked as valid in cache
                return nodeManager.newNodeProxyById( nodeId );
            }
        };
    }

    protected NodeProxy.NodeLookup createNodeLookup()
    {
        return new NodeProxy.NodeLookup()
        {
            @Override
            public NodeImpl lookup( long nodeId )
            {
                // TODO: add CAS check here for requests not in tx to guard against shutdown
                return nodeManager.getNodeForProxy( nodeId, null );
            }

            @Override
            public NodeImpl lookup( long nodeId, LockType lock )
            {
                return nodeManager.getNodeForProxy( nodeId, lock );
            }

            @Override
            public GraphDatabaseService getGraphDatabase()
            {
                // TODO This should be wrapped as well
                return InternalAbstractGraphDatabase.this;
            }

            @Override
            public NodeManager getNodeManager()
            {
                return nodeManager;
            }
        };
    }

    protected TxHook createTxHook()
    {
        return new DefaultTxHook();
    }

    protected FileSystemAbstraction createFileSystemAbstraction()
    {
        return new DefaultFileSystemAbstraction();
    }

    protected IdGeneratorFactory createIdGeneratorFactory()
    {
        return new DefaultIdGeneratorFactory();
    }

    protected LockManager createLockManager()
    {
        return new LockManagerImpl( new RagManager( txManager ) );
    }

    protected Logging createLogging()
    {
        Logging logging;
        try
        {
            getClass().getClassLoader().loadClass( "ch.qos.logback.classic.LoggerContext" );
            logging = new LogbackService( config, (LoggerContext) getSingleton().getLoggerFactory() );
        }
        catch ( ClassNotFoundException e )
        {
            logging = new ClassicLoggingService( config );
        }
        return life.add( logging );
    }

    protected void createNeoDataSource()
    {
        // Create DataSource
        try
        {
            // TODO IO stuff should be done in lifecycle. Refactor!
            neoDataSource = new NeoStoreXaDataSource( config,
                    storeFactory, lockManager, logging.getLogger( NeoStoreXaDataSource.class ),
                    xaFactory, stateFactory, cacheBridge, transactionInterceptorProviders, dependencyResolver );
            xaDataSourceManager.registerDataSource( neoDataSource );

        }
        catch ( IOException e )
        {
            throw new IllegalStateException( "Could not create Neo XA datasource", e );
        }
    }

    @Override
    public final String getStoreDir()
    {
        return storeDir.getPath();
    }

    @Override
    public StoreId getStoreId()
    {
        return storeId;
    }

    @Override
    public Transaction beginTx()
    {
        return tx().begin();
    }

    protected Transaction beginTx( ForceMode forceMode )
    {
        try
        {
            if ( transactionRunning() )
            {
                return new PlaceboTransaction( txManager, txManager.getTransactionState() );
            }

            txManager.begin();
            return new TopLevelTransaction( txManager, txManager.getTransactionState() );
        }
        catch ( SystemException e )
        {
            throw new TransactionFailureException( "Couldn't get transaction", e );
        }
        catch ( NotSupportedException e )
        {
            throw new TransactionFailureException( "Couldn't begin transaction", e );
        }
    }

    @Override
    public boolean transactionRunning()
    {
        try
        {
            return txManager.getTransaction() != null;
        }
        catch ( SystemException e )
        {
            throw new TransactionFailureException(
                    "Unable to get transaction.", e );
        }
    }

    protected boolean isEphemeral()
    {
        return false;
    }

    @Override
    public String toString()
    {
        return getClass().getSimpleName() + " [" + getStoreDir() + "]";
    }

    @Override
    public Iterable<Node> getAllNodes()
    {
        return GlobalGraphOperations.at( this ).getAllNodes();
    }

    @Override
    public Iterable<RelationshipType> getRelationshipTypes()
    {
        return GlobalGraphOperations.at( this ).getAllRelationshipTypes();
    }

    @Override
    public KernelEventHandler registerKernelEventHandler(
            KernelEventHandler handler )
    {
        return kernelEventHandlers.registerKernelEventHandler( handler );
    }

    @Override
    public <T> TransactionEventHandler<T> registerTransactionEventHandler(
            TransactionEventHandler<T> handler )
    {
        return transactionEventHandlers.registerTransactionEventHandler( handler );
    }

    @Override
    public KernelEventHandler unregisterKernelEventHandler(
            KernelEventHandler handler )
    {
        return kernelEventHandlers.unregisterKernelEventHandler( handler );
    }

    @Override
    public <T> TransactionEventHandler<T> unregisterTransactionEventHandler(
            TransactionEventHandler<T> handler )
    {
        return transactionEventHandlers.unregisterTransactionEventHandler( handler );
    }

    @Override
    public Node createNode()
    {
        return nodeManager.createNode();
    }

    @Override
    public Node createNode( Label... labels )
    {
        return nodeManager.createNode( labels );
    }

    @Override
    public Node getNodeById( long id )
    {
        if ( id < 0 || id > MAX_NODE_ID )
        {
            throw new NotFoundException( "Node[" + id + "]" );
        }
        return nodeManager.getNodeById( id );
    }

    @Override
    public Relationship getRelationshipById( long id )
    {
        if ( id < 0 || id > MAX_RELATIONSHIP_ID )
        {
            throw new NotFoundException( "Relationship[" + id + "]" );
        }
        return nodeManager.getRelationshipById( id );
    }

    @Override
    public Node getReferenceNode()
    {
        return nodeManager.getReferenceNode();
    }

    @Override
    public TransactionBuilder tx()
    {
        return defaultTxBuilder;
    }

    @Override
    public Guard getGuard()
    {
        return guard;
    }

    @Override
    public KernelData getKernelData()
    {
        return extensions;
    }

    @Override
    public IndexManager index()
    {
        return indexManager;
    }

    @Override
    public Schema schema()
    {
        return schema;
    }

    // GraphDatabaseSPI implementation - THESE SHOULD EVENTUALLY BE REMOVED! DON'T ADD dependencies on these!
    public Config getConfig()
    {
        return config;
    }

    @Override
    public NodeManager getNodeManager()
    {
        return nodeManager;
    }

    @Override
    public LockManager getLockManager()
    {
        return lockManager;
    }

    @Override
    public XaDataSourceManager getXaDataSourceManager()
    {
        return xaDataSourceManager;
    }

    @Override
    public TransactionManager getTxManager()
    {
        return txManager;
    }

    @Override
    public RelationshipTypeHolder getRelationshipTypeHolder()
    {
        return relationshipTypeHolder;
    }

    @Override
    public IdGeneratorFactory getIdGeneratorFactory()
    {
        return idGeneratorFactory;
    }

    @Override
    public DiagnosticsManager getDiagnosticsManager()
    {
        return diagnosticsManager;
    }

    @Override
    public PersistenceSource getPersistenceSource()
    {
        return persistenceSource;
    }

    @Override
    public final StringLogger getMessageLog()
    {
        return msgLog;
    }

    @Override
    public TxIdGenerator getTxIdGenerator()
    {
        return txIdGenerator;
    }

    @Override
    public KernelPanicEventGenerator getKernelPanicGenerator()
    {
        return kernelPanicEventGenerator;
    }

    private Iterable<Class<?>> getSettingsClasses( Iterable<Class<?>> settingsClasses,
                                                   Iterable<KernelExtensionFactory<?>> kernelExtensions, Iterable
            <CacheProvider> cacheProviders )
    {
        List<Class<?>> totalSettingsClasses = new ArrayList<Class<?>>();

        // Add given settings classes
        Iterables.addAll( totalSettingsClasses, settingsClasses );

        // Get the list of settings classes for extensions
        for ( KernelExtensionFactory<?> kernelExtension : kernelExtensions )
        {
            if ( kernelExtension.getSettingsClass() != null )
            {
                totalSettingsClasses.add( kernelExtension.getSettingsClass() );
            }
        }

        for ( CacheProvider cacheProvider : cacheProviders )
        {
            if ( cacheProvider.getSettingsClass() != null )
            {
                totalSettingsClasses.add( cacheProvider.getSettingsClass() );
            }
        }

        return totalSettingsClasses;
    }

    @Override
    public boolean equals( Object o )
    {
        if ( this == o )
        {
            return true;
        }
        if ( o == null || !(o instanceof InternalAbstractGraphDatabase) )
        {
            return false;
        }

        InternalAbstractGraphDatabase that = (InternalAbstractGraphDatabase) o;

        if ( getStoreId() != null ? !getStoreId().equals( that.getStoreId() ) : that.getStoreId() != null )
        {
            return false;
        }
        if ( !storeDir.equals( that.storeDir ) )
        {
            return false;
        }

        return true;
    }

    @Override
    public int hashCode()
    {
        return storeDir.hashCode();
    }

    protected class DefaultKernelData extends KernelData implements Lifecycle
    {
        private final GraphDatabaseAPI graphDb;

        public DefaultKernelData( Config config, GraphDatabaseAPI graphDb )
        {
            super( config );
            this.graphDb = graphDb;
        }

        @Override
        public Version version()
        {
            return Version.getKernel();
        }

        @Override
        public GraphDatabaseAPI graphDatabase()
        {
            return graphDb;
        }

        @Override
        public void init()
                throws Throwable
        {
        }

        @Override
        public void start()
                throws Throwable
        {
        }

        @Override
        public void stop()
                throws Throwable
        {
        }

        @Override
        public void shutdown()
        {
            super.shutdown();
        }
    }

/*
    public class DefaultKernelExtensionLoader implements Lifecycle
    {
        private final KernelData extensions;

        private Collection<KernelExtension<?>> loaded;

        public DefaultKernelExtensionLoader( KernelData extensions )
        {
            this.extensions = extensions;
        }

        @Override
        public void init()
                throws Throwable
        {
            loaded = extensions.loadExtensionConfigurations( logging.getLogger( Loggers.EXTENSION ), kernelExtensions );
            loadIndexImplementations( indexManager, logging.getLogger( Loggers.INDEX ) );
        }

        @Override
        public void start()
                throws Throwable
        {
            extensions.loadExtensions( loaded, logging.getLogger( Loggers.EXTENSION ) );
        }

        @Override
        public void stop()
                throws Throwable
        {
            extensions.
        }

        @Override
        public void shutdown()
                throws Throwable
        {
        }

        void loadIndexImplementations( IndexManagerImpl indexes, StringLogger msgLog )
        {
            for ( IndexProvider index : indexProviders )
            {
                try
                {
                    indexes.addProvider( index.identifier(), index.load( dependencyResolver ) );
                }
                catch ( Throwable cause )
                {
                    msgLog.logMessage( "Failed to load index provider " + index.identifier(), cause );
                    if ( isAnUpgradeProblem( cause ) )
                    {
                        throw launderedException( cause );
                    }
                    else
                    {
                        cause.printStackTrace();
                    }
                }
            }
        }

        private boolean isAnUpgradeProblem( Throwable cause )
        {
            while ( cause != null )
            {
                if ( cause instanceof Throwable )
                {
                    return true;
                }
                cause = cause.getCause();
            }
            return false;
        }

    }
*/

    private class DefaultTxEventSyncHookFactory implements TxEventSyncHookFactory
    {
        @Override
        public TransactionEventsSyncHook create()
        {
            return transactionEventHandlers.hasHandlers() ?
                   new TransactionEventsSyncHook( transactionEventHandlers, txManager) : null;
        }
    }

    /**
     * FIXME: This is supposed to be handled by a Dependency Injection framework...
     *
     * @author ceefour
     */
    class DependencyResolverImpl
            implements DependencyResolver
    {
        @Override
        public <T> T resolveDependency( Class<T> type )
        {
            if ( type.equals( Map.class ) )
            {
                return (T) getConfig().getParams();
            }
            else if ( type.equals( Config.class ) )
            {
                return (T) getConfig();
            }
            else if ( GraphDatabaseService.class.isAssignableFrom( type ) )
            {
                return (T) InternalAbstractGraphDatabase.this;
            }
            else if ( TransactionManager.class.isAssignableFrom( type ) )
            {
                return (T) txManager;
            }
            else if ( LockManager.class.isAssignableFrom( type ) )
            {
                return (T) lockManager;
            }
            else if( StoreFactory.class.isAssignableFrom( type ) )
            {
                return (T) storeFactory;
            }
            else if ( StringLogger.class.isAssignableFrom( type ) )
            {
                return (T) msgLog;
            }
            else if ( Logging.class.isAssignableFrom( type ) )
            {
                return (T) logging;
            }
            else if ( IndexStore.class.isAssignableFrom( type ) )
            {
                return (T) indexStore;
            }
            else if ( XaFactory.class.isAssignableFrom( type ) )
            {
                return (T) xaFactory;
            }
            else if ( XaDataSourceManager.class.isAssignableFrom( type ) )
            {
                return (T) xaDataSourceManager;
            }
            else if ( FileSystemAbstraction.class.isAssignableFrom( type ) )
            {
                return (T) fileSystem;
            }
            else if ( Guard.class.isAssignableFrom( type ) )
            {
                return (T) guard;
            }
            else if ( IndexProviders.class.isAssignableFrom( type ) )
            {
                return (T) indexManager;
            }
            else if ( KernelData.class.isAssignableFrom( type ) )
            {
                return (T) extensions;
            }
            else if ( Logging.class.isAssignableFrom( type ) )
            {
                return (T) logging;
            }
            else if ( TransactionInterceptorProviders.class.isAssignableFrom( type ) )
            {
                return (T) transactionInterceptorProviders;
            }
            else if ( KernelExtensions.class.isAssignableFrom( type ) )
            {
                return (T) kernelExtensions;
            }
            else if ( NodeManager.class.isAssignableFrom( type ) )
            {
                return (T) nodeManager;
            }
            else if ( TransactionStateFactory.class.isAssignableFrom( type ) )
            {
                return (T) stateFactory;
            }
            else if ( TxIdGenerator.class.isAssignableFrom( type ) )
            {
                return (T) txIdGenerator;
            }
            else if ( DiagnosticsManager.class.isAssignableFrom( type ) )
            {
                return (T) diagnosticsManager;
            }
<<<<<<< HEAD
            else if ( PropertyIndexManager.class.isAssignableFrom( type ) )
            {
                return (T) propertyIndexManager;
            }
            else if ( PersistenceManager.class.isAssignableFrom( type ) )
            {
                return (T) persistenceManager;
            }
            else if ( KernelAPI.class.isAssignableFrom( type ) )
            {
                return (T) kernelAPI;
            }
            else if ( ThreadToStatementContextBridge.class.isAssignableFrom( type ) )
            {
                return (T) statementContextProvider;
            }
            else if ( CacheAccessBackDoor.class.isAssignableFrom( type ) )
            {
                return (T) cacheBridge;
=======
            else if ( DependencyResolver.class.isAssignableFrom( type ) )
            {
                return (T) DependencyResolverImpl.this;
>>>>>>> 287a7495
            }
            else
            {
                // Try with kernel extensions
                return kernelExtensions.resolveDependency( type );
            }
        }
    }

    class DatabaseStartup
            implements Lifecycle
    {
        @Override
        public void init()
                throws Throwable
        {
        }

        @Override
        public void start()
                throws Throwable
        {
        }

        @Override
        public void stop()
                throws Throwable
        {
        }

        @Override
        public void shutdown()
                throws Throwable
        {
        }
    }

    /**
     * This class handles whether the database as a whole is available to use at all.
     * As it runs as the last service in the lifecycle list, the stop() is called first
     * on stop, shutdown or restart, and thus blocks access to everything else for outsiders.
     */
    class DatabaseAvailability
            implements Lifecycle
    {
        @Override
        public void init()
                throws Throwable
        {
            // TODO: Starting database. Make sure none can access it through lock or CAS
        }

        @Override
        public void start()
                throws Throwable
        {
            // TODO: Starting database. Make sure none can access it through lock or CAS
            msgLog.logMessage( "Started - database is now available" );
        }

        @Override
        public void stop()
                throws Throwable
        {
            // TODO: Starting database. Make sure none can access it through lock or CAS
            msgLog.logMessage( "Stopping - database is now unavailable" );
        }

        @Override
        public void shutdown()
                throws Throwable
        {
            // TODO: Starting database. Make sure none can access it through lock or CAS
        }
    }

    private class ConfigurationChangedRestarter
            extends LifecycleAdapter
    {
        private final ConfigurationChangeListener listener = new ConfigurationChangeListener()
        {
            Executor executor = Executors.newSingleThreadExecutor( new DaemonThreadFactory( "Database configuration " +
                    "restart" ) );

            @Override
            public void notifyConfigurationChanges( final Iterable<ConfigurationChange> change )
            {
                executor.execute( new Runnable()
                {
                    @Override
                    public void run()
                    {
                        // Restart
                        try
                        {
                            life.stop();
                            life.start();

                            msgLog.logMessage( "Database restarted with the following configuration changes:" +
                                    change );
                        }
                        catch ( LifecycleException e )
                        {
                            msgLog.logMessage( "Could not restart database", e );
                        }
                    }
                } );
            }
        };

        @Override
        public void start()
                throws Throwable
        {
            config.addConfigurationChangeListener( listener );
        }

        @Override
        public void stop()
                throws Throwable
        {
            config.removeConfigurationChangeListener( listener );
        }
    }
}<|MERGE_RESOLUTION|>--- conflicted
+++ resolved
@@ -35,7 +35,6 @@
 import javax.transaction.SystemException;
 import javax.transaction.TransactionManager;
 
-import ch.qos.logback.classic.LoggerContext;
 import org.neo4j.graphdb.DependencyResolver;
 import org.neo4j.graphdb.GraphDatabaseService;
 import org.neo4j.graphdb.Label;
@@ -133,6 +132,8 @@
 import org.neo4j.kernel.logging.Logging;
 import org.neo4j.tooling.GlobalGraphOperations;
 
+import ch.qos.logback.classic.LoggerContext;
+
 /**
  * Base implementation of GraphDatabaseService. Responsible for creating services, handling dependencies between them,
  * and lifecycle management of these.
@@ -464,15 +465,8 @@
             life.add( kernelExtensions );
         }
 
-<<<<<<< HEAD
         schema = new SchemaImpl( statementContextProvider, propertyIndexManager );
 
-        if ( indexProviders == null )
-        {
-            indexProviders = new LegacyIndexIterable();
-        }
-=======
->>>>>>> 287a7495
         indexManager = new IndexManagerImpl( config, indexStore, xaDataSourceManager, txManager, this );
         nodeAutoIndexer = life.add( new NodeAutoIndexerImpl( config, indexManager, nodeManager ) );
         relAutoIndexer = life.add( new RelationshipAutoIndexerImpl( config, indexManager, nodeManager ) );
@@ -1360,7 +1354,6 @@
             {
                 return (T) diagnosticsManager;
             }
-<<<<<<< HEAD
             else if ( PropertyIndexManager.class.isAssignableFrom( type ) )
             {
                 return (T) propertyIndexManager;
@@ -1380,11 +1373,10 @@
             else if ( CacheAccessBackDoor.class.isAssignableFrom( type ) )
             {
                 return (T) cacheBridge;
-=======
+            }
             else if ( DependencyResolver.class.isAssignableFrom( type ) )
             {
                 return (T) DependencyResolverImpl.this;
->>>>>>> 287a7495
             }
             else
             {
