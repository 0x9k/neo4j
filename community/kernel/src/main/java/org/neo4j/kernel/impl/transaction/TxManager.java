/**
 * Copyright (c) 2002-2013 "Neo Technology,"
 * Network Engine for Objects in Lund AB [http://neotechnology.com]
 *
 * This file is part of Neo4j.
 *
 * Neo4j is free software: you can redistribute it and/or modify
 * it under the terms of the GNU General Public License as published by
 * the Free Software Foundation, either version 3 of the License, or
 * (at your option) any later version.
 *
 * This program is distributed in the hope that it will be useful,
 * but WITHOUT ANY WARRANTY; without even the implied warranty of
 * MERCHANTABILITY or FITNESS FOR A PARTICULAR PURPOSE.  See the
 * GNU General Public License for more details.
 *
 * You should have received a copy of the GNU General Public License
 * along with this program.  If not, see <http://www.gnu.org/licenses/>.
 */
package org.neo4j.kernel.impl.transaction;

import java.io.File;
import java.io.IOException;
import java.nio.ByteBuffer;
import java.nio.channels.FileChannel;
import java.util.Arrays;
import java.util.HashMap;
import java.util.List;
import java.util.Map;
import java.util.concurrent.atomic.AtomicInteger;

import javax.transaction.HeuristicMixedException;
import javax.transaction.HeuristicRollbackException;
import javax.transaction.NotSupportedException;
import javax.transaction.RollbackException;
import javax.transaction.Status;
import javax.transaction.SystemException;
import javax.transaction.Transaction;
import javax.transaction.xa.XAException;
import javax.transaction.xa.XAResource;

import org.neo4j.graphdb.TransactionFailureException;
import org.neo4j.graphdb.event.ErrorState;
import org.neo4j.helpers.Exceptions;
import org.neo4j.helpers.UTF8;
import org.neo4j.kernel.api.KernelAPI;
import org.neo4j.kernel.api.StatementContext;
import org.neo4j.kernel.impl.core.KernelPanicEventGenerator;
import org.neo4j.kernel.impl.core.TransactionState;
import org.neo4j.kernel.impl.nioneo.store.FileSystemAbstraction;
import org.neo4j.kernel.impl.transaction.xaframework.ForceMode;
import org.neo4j.kernel.impl.transaction.xaframework.XaDataSource;
import org.neo4j.kernel.impl.transaction.xaframework.XaResource;
import org.neo4j.kernel.impl.util.ExceptionCauseSetter;
import org.neo4j.kernel.impl.util.StringLogger;
import org.neo4j.kernel.impl.util.ThreadLocalWithSize;
import org.neo4j.kernel.lifecycle.Lifecycle;

/**
 * Default transaction manager implementation
 */
public class TxManager extends AbstractTransactionManager implements Lifecycle
{
    private ThreadLocalWithSize<TransactionImpl> txThreadMap;

    private final File txLogDir;
    private File logSwitcherFileName = null;
    private String txLog1FileName = "tm_tx_log.1";
    private String txLog2FileName = "tm_tx_log.2";
    private final int maxTxLogRecordCount = 1000;
    private int eventIdentifierCounter = 0;

    private final Map<RecoveredBranchInfo, Boolean> branches = new HashMap<RecoveredBranchInfo, Boolean>();
    private volatile TxLog txLog = null;
    private boolean tmOk = false;
    private Throwable tmNotOkCause;

    private final KernelPanicEventGenerator kpe;

    private final AtomicInteger startedTxCount = new AtomicInteger( 0 );
    private final AtomicInteger comittedTxCount = new AtomicInteger( 0 );
    private final AtomicInteger rolledBackTxCount = new AtomicInteger( 0 );
    private int peakConcurrentTransactions = 0;

    private final StringLogger log;

    private final XaDataSourceManager xaDataSourceManager;
    private final FileSystemAbstraction fileSystem;
    private TxManager.TxManagerDataSourceRegistrationListener dataSourceRegistrationListener;

    private Throwable recoveryError;
    private final TransactionStateFactory stateFactory;
<<<<<<< HEAD
    private KernelAPI kernel;
=======
>>>>>>> 24d9ec7a

    public TxManager( File txLogDir,
                      XaDataSourceManager xaDataSourceManager,
                      KernelPanicEventGenerator kpe,
                      StringLogger log,
                      FileSystemAbstraction fileSystem,
                      TransactionStateFactory stateFactory
    )
    {
        this.txLogDir = txLogDir;
        this.xaDataSourceManager = xaDataSourceManager;
        this.fileSystem = fileSystem;
        this.log = log;
        this.kpe = kpe;
        this.stateFactory = stateFactory;
    }

    synchronized int getNextEventIdentifier()
    {
        return eventIdentifierCounter++;
    }

    private <E extends Exception> E logAndReturn( String msg, E exception )
    {
        try
        {
            log.logMessage( msg, exception, true );
        }
        catch ( Throwable t )
        {
            // ignore
        }
        return exception;
    }

    private volatile boolean recovered = false;

    @Override
    public void init()
    {
    }

    @Override
    public synchronized void start()
            throws Throwable
    {
        txThreadMap = new ThreadLocalWithSize<TransactionImpl>();
        openLog();
        findPendingDatasources();
        dataSourceRegistrationListener = new TxManagerDataSourceRegistrationListener();
        xaDataSourceManager.addDataSourceRegistrationListener( dataSourceRegistrationListener );
    }

    private void findPendingDatasources()
    {
        try
        {
            Iterable<List<TxLog.Record>> danglingRecordList = txLog.getDanglingRecords();
            for ( List<TxLog.Record> tx : danglingRecordList )
            {
                for ( TxLog.Record rec : tx )
                {
                    if ( rec.getType() == TxLog.BRANCH_ADD )
                    {
                        RecoveredBranchInfo branchId = new RecoveredBranchInfo( rec.getBranchId()) ;
                        if ( branches.containsKey( branchId ) )
                        {
                            continue;
                        }
                        branches.put( branchId, false );
                    }
                }
            }
        }
        catch ( IOException e )
        {
            log.logMessage( "Unable to recover pending branches", e );
            throw logAndReturn( "TM startup failure",
                    new TransactionFailureException( "Unable to start TM", e ) );
        }
    }

    @Override
    public synchronized void stop()
    {
        recovered = false;
        xaDataSourceManager.removeDataSourceRegistrationListener( dataSourceRegistrationListener );
        closeLog();
    }

    @Override
    public void shutdown()
            throws Throwable
    {
    }

    synchronized TxLog getTxLog() throws IOException
    {
        if ( txLog.getRecordCount() > maxTxLogRecordCount )
        {
            if ( txLog.getName().endsWith( txLog1FileName ) )
            {
                txLog.switchToLogFile( new File( txLogDir, txLog2FileName ));
                changeActiveLog( txLog2FileName );
            }
            else if ( txLog.getName().endsWith( txLog2FileName ) )
            {
                txLog.switchToLogFile( new File( txLogDir, txLog1FileName ));
                changeActiveLog( txLog1FileName );
            }
            else
            {
                setTmNotOk( new Exception( "Unknown active tx log file[" + txLog.getName()
                        + "], unable to switch." ) );
                final IOException ex = new IOException( "Unknown txLogFile[" + txLog.getName()
                        + "] not equals to either [" + txLog1FileName + "] or ["
                        + txLog2FileName + "]" );
                throw logAndReturn( "TM error accessing log file", ex );
            }
        }
        return txLog;
    }

    private void closeLog()
    {
        if ( txLog != null )
        {
            try
            {
                txLog.close();
                txLog = null;
                recovered = false;
            }
            catch ( IOException e )
            {
                log.logMessage( "Unable to close tx log[" + txLog.getName() + "]", e );
            }
        }
        log.logMessage( "TM shutting down", true );
    }

    private void changeActiveLog( String newFileName ) throws IOException
    {
        // change active log
        FileChannel fc = fileSystem.open( logSwitcherFileName, "rw" );
        ByteBuffer buf = ByteBuffer.wrap( UTF8.encode( newFileName ) );
        fc.truncate( 0 );
        fc.write( buf );
        fc.force( true );
        fc.close();
//        log.logMessage( "Active txlog set to " + newFileName, true );
    }

    synchronized void setTmNotOk( Throwable cause )
    {
        if ( !tmOk )
            return;
        
        tmOk = false;
        tmNotOkCause = cause;
        log.logMessage( "setting TM not OK", cause );
        kpe.generateEvent( ErrorState.TX_MANAGER_NOT_OK );
    }

    @Override
    public void begin() throws NotSupportedException, SystemException
    {
        begin( ForceMode.forced );
    }

    @Override
    public void begin( ForceMode forceMode ) throws NotSupportedException, SystemException
    {
        assertTmOk( "tx begin" );
        TransactionImpl tx = txThreadMap.get();
        if ( tx != null )
        {
            throw logAndReturn( "TM error tx begin", new NotSupportedException(
                    "Nested transactions not supported" ) );
        }
        tx = new TransactionImpl( this, forceMode, stateFactory, log );
        txThreadMap.set( tx );
        int concurrentTxCount = txThreadMap.size();
        if ( concurrentTxCount > peakConcurrentTransactions )
        {
            peakConcurrentTransactions = concurrentTxCount;
        }
        startedTxCount.incrementAndGet();
        // start record written on resource enlistment

        tx.setTransactionContext(kernel.newTransactionContext() );
    }

    private void assertTmOk( String source ) throws SystemException
    {
        if ( !tmOk )
        {
            SystemException ex = new SystemException( "TM has encountered some problem, "
                    + "please perform neccesary action (tx recovery/restart)" );
            if(tmNotOkCause != null)
            {
                ex = Exceptions.withCause( ex, tmNotOkCause );
            }

            throw ex;
        }
    }

    // called when a resource gets enlisted
    void writeStartRecord( byte globalId[] ) throws SystemException
    {
        try
        {
            getTxLog().txStart( globalId );
        }
        catch ( IOException e )
        {
            log.logMessage( "Error writing transaction log", e );
            setTmNotOk( e );
            throw logAndReturn( "TM error write start record", Exceptions.withCause( new SystemException( "TM " +
                    "encountered a problem, "
                    + " error writing transaction log," ), e ) );
        }
    }

    @Override
    public void commit() throws RollbackException, HeuristicMixedException,
            HeuristicRollbackException, IllegalStateException, SystemException
    {
        TransactionImpl tx = txThreadMap.get();
        if ( tx == null )
        {
            throw logAndReturn( "TM error tx commit", new IllegalStateException( "Not in transaction" ) );
        }

        boolean hasAnyLocks = false;
        boolean successful = false;
        try
        {
            assertTmOk( "tx commit" );
            Thread thread = Thread.currentThread();
            hasAnyLocks = tx.hasAnyLocks();
            if ( tx.getStatus() != Status.STATUS_ACTIVE
                    && tx.getStatus() != Status.STATUS_MARKED_ROLLBACK )
            {
                throw logAndReturn( "TM error tx commit", new IllegalStateException( "Tx status is: "
                        + getTxStatusAsString( tx.getStatus() ) ) );
            }

            tx.doBeforeCompletion();
            // delist resources?
            if ( tx.getStatus() == Status.STATUS_ACTIVE )
            {
                comittedTxCount.incrementAndGet();
                tx.ensureStatementContextClosed();
                commit( thread, tx );
            }
            else if ( tx.getStatus() == Status.STATUS_MARKED_ROLLBACK )
            {
                rolledBackTxCount.incrementAndGet();
                rollbackCommit( thread, tx );
            }
            else
            {
                throw logAndReturn( "TM error tx commit", new IllegalStateException( "Tx status is: "
                        + getTxStatusAsString( tx.getStatus() ) ) );
            }
            successful = true;
        }
        finally
        {
            txThreadMap.remove();
            if ( hasAnyLocks )
            {
                tx.finish( successful );
            }
        }
    }

    private void commit( Thread thread, TransactionImpl tx )
            throws SystemException, HeuristicMixedException,
            HeuristicRollbackException
    {
        // mark as commit in log done TxImpl.doCommit()
        Throwable commitFailureCause = null;
        int xaErrorCode = -1;
        if ( tx.getResourceCount() == 0 )
        {
            tx.setStatus( Status.STATUS_COMMITTED );
        }
        else
        {
            try
            {
                tx.doCommit();
            }
            catch ( XAException e )
            {
                // Behold, the error handling decision maker of great power.
                //
                // The thinking behind the code below is that there are certain types of errors that we understand,
                // and know that we can safely roll back after they occur. An example would be a user trying to delete
                // a node that still has relationships. For these errors, we keep a whitelist (the switch below),
                // and roll back when they occur.
                //
                // For *all* errors that we don't know exactly what they mean, we panic and run around in circles.
                // Other errors could involve out of disk space (can't recover) or out of memory (can't recover)
                // or anything else. The point is that there is no way for us to trust the state of the system any
                // more, so we set transaction manager to not ok and expect the user to fix the problem and do recovery.
                switch(e.errorCode)
                {
                    // These are error states that we can safely recover from

                    /*
                     * User tried to delete a node that still had relationships, or in some other way violated
                     * data model constraints.
                     */
                    case XAException.XA_RBINTEGRITY:

                    /*
                     *  A network error occurred.
                     */
                    case XAException.XA_HEURCOM:
                        xaErrorCode = e.errorCode;
                        commitFailureCause = e;
                        log.logMessage( "Commit failed, status=" + getTxStatusAsString( tx.getStatus() ) +
                                ", errorCode=" + xaErrorCode, e );
                        break;

                    // Error codes where we are not *certain* that we still know the state of the system
                    default:
                        setTmNotOk( e );
                        throw logAndReturn("TM error tx commit",new TransactionFailureException(
                                "commit threw exception", e ));
                }
            }
            catch ( Throwable t )
            {
                t.printStackTrace();
                log.logMessage( "Commit failed", t );

                setTmNotOk( t );
                // this should never be
                throw logAndReturn("TM error tx commit",new TransactionFailureException(
                        "commit threw exception but status is committed?", t ));
            }
        }
        if ( tx.getStatus() != Status.STATUS_COMMITTED )
        {
            try
            {
                tx.doRollback();
            }
            catch ( Throwable e )
            {
                log.logMessage( "Unable to rollback transaction. "
                        + "Some resources may be commited others not. "
                        + "Neo4j kernel should be SHUTDOWN for "
                        + "resource maintance and transaction recovery ---->", e );
                setTmNotOk( e );
                String commitError;
                if ( commitFailureCause != null )
                {
                    commitError = "error in commit: " + commitFailureCause;
                }
                else
                {
                    commitError = "error code in commit: " + xaErrorCode;
                }
                String rollbackErrorCode = "Unknown error code";
                if ( e instanceof XAException )
                {
                    rollbackErrorCode = Integer.toString( ((XAException) e).errorCode );
                }
                throw logAndReturn( "TM error tx commit", Exceptions.withCause( new HeuristicMixedException( "Unable " +
                        "to rollback ---> " + commitError
                        + " ---> error code for rollback: "
                        + rollbackErrorCode ), e ) );
            }
            tx.doAfterCompletion();
            try
            {
                if ( tx.isGlobalStartRecordWritten() )
                {
                    getTxLog().txDone( tx.getGlobalId() );
                }
            }
            catch ( IOException e )
            {
                log.logMessage( "Error writing transaction log", e );
                setTmNotOk( e );
                throw logAndReturn( "TM error tx commit", Exceptions.withCause( new SystemException( "TM encountered " +
                        "a problem, "
                        + " error writing transaction log" ), e ) );
            }
            tx.setStatus( Status.STATUS_NO_TRANSACTION );
            if ( commitFailureCause == null )
            {
                throw logAndReturn( "TM error tx commit", new HeuristicRollbackException(
                        "Failed to commit, transaction rolledback ---> "
                                + "error code was: " + xaErrorCode ) );
            }
            else
            {
                throw logAndReturn( "TM error tx commit", Exceptions.withCause( new HeuristicRollbackException(
                        "Failed to commit, transaction rolledback ---> " +
                                commitFailureCause ), commitFailureCause ) );
            }
        }
        tx.doAfterCompletion();
        try
        {
            if ( tx.isGlobalStartRecordWritten() )
            {
                getTxLog().txDone( tx.getGlobalId() );
            }
        }
        catch ( IOException e )
        {
            log.logMessage( "Error writing transaction log", e );
            setTmNotOk( e );
            throw logAndReturn( "TM error tx commit",
                    Exceptions.withCause( new SystemException( "TM encountered a problem, "
                            + " error writing transaction log" ), e ) );
        }
        tx.setStatus( Status.STATUS_NO_TRANSACTION );
    }

    private void rollbackCommit( Thread thread, TransactionImpl tx )
            throws HeuristicMixedException, RollbackException, SystemException
    {
        try
        {
            tx.doRollback();
        }
        catch ( XAException e )
        {
            log.logMessage( "Unable to rollback marked transaction. "
                    + "Some resources may be commited others not. "
                    + "Neo4j kernel should be SHUTDOWN for "
                    + "resource maintance and transaction recovery ---->", e );
            setTmNotOk( e );
            throw logAndReturn( "TM error tx rollback commit", Exceptions.withCause(
                    new HeuristicMixedException( "Unable to rollback " + " ---> error code for rollback: "
                            + e.errorCode ), e ) );
        }

        tx.doAfterCompletion();
        try
        {
            if ( tx.isGlobalStartRecordWritten() )
            {
                getTxLog().txDone( tx.getGlobalId() );
            }
        }
        catch ( IOException e )
        {
            log.logMessage( "Error writing transaction log", e );
            setTmNotOk( e );
            throw logAndReturn( "TM error tx rollback commit", Exceptions.withCause( new SystemException( "TM " +
                    "encountered a problem, "
                    + " error writing transaction log" ), e ) );
        }
        tx.setStatus( Status.STATUS_NO_TRANSACTION );
        RollbackException rollbackException = new RollbackException(
                "Failed to commit, transaction rolledback" );
        ExceptionCauseSetter.setCause( rollbackException, tx.getRollbackCause() );
        throw rollbackException;
    }

    @Override
    public void rollback() throws IllegalStateException, SystemException
    {
        TransactionImpl tx = txThreadMap.get();
        if ( tx == null )
        {
            throw logAndReturn( "TM error tx commit", new IllegalStateException( "Not in transaction" ) );
        }

        boolean hasAnyLocks = false;
        try
        {
            assertTmOk( "tx rollback" );
            hasAnyLocks = tx.hasAnyLocks();
            if ( tx.getStatus() == Status.STATUS_ACTIVE ||
                    tx.getStatus() == Status.STATUS_MARKED_ROLLBACK ||
                    tx.getStatus() == Status.STATUS_PREPARING )
            {
                tx.setStatus( Status.STATUS_MARKED_ROLLBACK );
                tx.doBeforeCompletion();
                // delist resources?
                try
                {
                    rolledBackTxCount.incrementAndGet();
                    tx.ensureStatementContextClosed();
                    tx.doRollback();
                }
                catch ( XAException e )
                {
                    log.logMessage( "Unable to rollback marked or active transaction. "
                            + "Some resources may be commited others not. "
                            + "Neo4j kernel should be SHUTDOWN for "
                            + "resource maintance and transaction recovery ---->", e );
                    setTmNotOk( e );
                    throw logAndReturn( "TM error tx rollback", Exceptions.withCause(
                            new SystemException( "Unable to rollback " + " ---> error code for rollback: "
                                    + e.errorCode ), e ) );
                }
                tx.doAfterCompletion();
                try
                {
                    if ( tx.isGlobalStartRecordWritten() )
                    {
                        getTxLog().txDone( tx.getGlobalId() );
                    }
                }
                catch ( IOException e )
                {
                    log.logMessage( "Error writing transaction log", e );
                    setTmNotOk( e );
                    throw logAndReturn( "TM error tx rollback", Exceptions.withCause(
                            new SystemException( "TM encountered a problem, "
                                    + " error writing transaction log" ), e ) );
                }
                tx.setStatus( Status.STATUS_NO_TRANSACTION );
            }
            else
            {
                throw new IllegalStateException( "Tx status is: "
                        + getTxStatusAsString( tx.getStatus() ) );
            }
        }
        finally
        {
            txThreadMap.remove();
            if ( hasAnyLocks )
            {
                tx.finish( false );
            }
        }
    }

    @Override
    public int getStatus()
    {
        TransactionImpl tx = txThreadMap.get();
        if ( tx != null )
        {
            return tx.getStatus();
        }
        return Status.STATUS_NO_TRANSACTION;
    }

    @Override
	public Transaction getTransaction() throws SystemException
    {
        assertTmOk( "get transaction" );
        return txThreadMap.get();
    }
    
    @Override
    public void resume( Transaction tx ) throws IllegalStateException,
            SystemException
    {
        assertTmOk( "tx resume" );
        if ( txThreadMap.get() != null )
        {
            throw new IllegalStateException( "Transaction already associated" );
        }
        if ( tx != null )
        {
            TransactionImpl txImpl = (TransactionImpl) tx;
            if ( txImpl.getStatus() != Status.STATUS_NO_TRANSACTION )
            {
                if ( txImpl.isActive() )
                {
                    throw new IllegalStateException( txImpl + " already active" );
                }
                txImpl.markAsActive();
                txThreadMap.set( txImpl );
            }
            // generate pro-active event resume
        }
    }

    @Override
    public Transaction suspend() throws SystemException
    {
        assertTmOk( "tx suspend" );
        // check for ACTIVE/MARKED_ROLLBACK?
        TransactionImpl tx = txThreadMap.get();
        if ( tx != null )
        {
            txThreadMap.remove();

            // generate pro-active event suspend
            tx.markAsSuspended();
        }
        return tx;
    }

    @Override
    public void setRollbackOnly() throws IllegalStateException, SystemException
    {
        assertTmOk( "tx set rollback only" );
        TransactionImpl tx = txThreadMap.get();
        if ( tx == null )
        {
            throw new IllegalStateException( "Not in transaction" );
        }
        tx.setRollbackOnly();
    }

    @Override
    public void setTransactionTimeout( int seconds ) throws SystemException
    {
        assertTmOk( "tx set timeout" );
        // ...
    }

    private void openLog()
    {
        logSwitcherFileName = new File( txLogDir, "active_tx_log");
        txLog1FileName = "tm_tx_log.1";
        txLog2FileName = "tm_tx_log.2";
        try
        {
            if ( fileSystem.fileExists( logSwitcherFileName ) )
            {
                FileChannel fc = fileSystem.open( logSwitcherFileName, "rw" );
                byte fileName[] = new byte[256];
                ByteBuffer buf = ByteBuffer.wrap( fileName );
                fc.read( buf );
                fc.close();
                File currentTxLog = new File( txLogDir, UTF8.decode( fileName ).trim());
                if ( !fileSystem.fileExists( currentTxLog ) )
                {
                    throw logAndReturn( "TM startup failure",
                            new TransactionFailureException(
                                    "Unable to start TM, " + "active tx log file[" +
                                            currentTxLog + "] not found." ) );
                }
                txLog = new TxLog( currentTxLog, fileSystem );
                log.logMessage( "TM opening log: " + currentTxLog, true );
            }
            else
            {
                if ( fileSystem.fileExists( new File( txLogDir, txLog1FileName ))
                        || fileSystem.fileExists( new File( txLogDir, txLog2FileName ) ))
                {
                    throw logAndReturn( "TM startup failure",
                            new TransactionFailureException(
                                    "Unable to start TM, "
                                            + "no active tx log file found but found either "
                                            + txLog1FileName + " or " + txLog2FileName
                                            + " file, please set one of them as active or "
                                            + "remove them." ) );
                }
                ByteBuffer buf = ByteBuffer.wrap( txLog1FileName
                        .getBytes( "UTF-8" ) );
                FileChannel fc = fileSystem.open( logSwitcherFileName, "rw" );
                fc.write( buf );
                txLog = new TxLog( new File( txLogDir, txLog1FileName), fileSystem );
                log.logMessage( "TM new log: " + txLog1FileName, true );
                fc.force( true );
                fc.close();
            }
        }
        catch ( IOException e )
        {
            log.logMessage( "Unable to start TM", e );
            throw logAndReturn( "TM startup failure",
                    new TransactionFailureException( "Unable to start TM", e ) );
        }
    }

    @Override
    public void doRecovery()
    {
        if ( txLog == null )
        {
            openLog();
        }
        if ( recovered )
        {
            return;
        }
        try
        {
            // Assuming here that the last datasource to register is the Neo one
            // Do recovery on start - all Resources should be registered by now
            Iterable<List<TxLog.Record>> knownDanglingRecordList = txLog.getDanglingRecords();
            boolean danglingRecordsFound = knownDanglingRecordList.iterator().hasNext();
            if ( danglingRecordsFound )
            {
                log.info( "Unresolved transactions found in " + txLog.getName() + ", recovery started... " );
            }

            // Recover DataSources. Always call due to some internal state using it as a trigger.
            xaDataSourceManager.recover( knownDanglingRecordList.iterator() );

            if ( danglingRecordsFound )
            {
                log.logMessage( "Recovery completed, all transactions have been " +
                        "resolved to a consistent state." );
            }

            getTxLog().truncate();
            recovered = true;
            tmOk = true;
        }
        catch ( Throwable t )
        {
            setTmNotOk( t );

            recoveryError = t;
        }
    }

    byte[] getBranchId( XAResource xaRes )
    {
        if ( xaRes instanceof XaResource )
        {
            byte branchId[] = ((XaResource) xaRes).getBranchId();
            if ( branchId != null )
            {
                return branchId;
            }
        }
        return xaDataSourceManager.getBranchId( xaRes );
    }

    String getTxStatusAsString( int status )
    {
        switch ( status )
        {
            case Status.STATUS_ACTIVE:
                return "STATUS_ACTIVE";
            case Status.STATUS_NO_TRANSACTION:
                return "STATUS_NO_TRANSACTION";
            case Status.STATUS_PREPARING:
                return "STATUS_PREPARING";
            case Status.STATUS_PREPARED:
                return "STATUS_PREPARED";
            case Status.STATUS_COMMITTING:
                return "STATUS_COMMITING";
            case Status.STATUS_COMMITTED:
                return "STATUS_COMMITED";
            case Status.STATUS_ROLLING_BACK:
                return "STATUS_ROLLING_BACK";
            case Status.STATUS_ROLLEDBACK:
                return "STATUS_ROLLEDBACK";
            case Status.STATUS_UNKNOWN:
                return "STATUS_UNKNOWN";
            case Status.STATUS_MARKED_ROLLBACK:
                return "STATUS_MARKED_ROLLBACK";
            default:
                return "STATUS_UNKNOWN(" + status + ")";
        }
    }

    public synchronized void dumpTransactions()
    {
//        Iterator<TransactionImpl> itr = txThreadMap.values().iterator();
//        if ( !itr.hasNext() )
//        {
//            System.out.println( "No uncompleted transactions" );
//            return;
//        }
//        System.out.println( "Uncompleted transactions found: " );
//        while ( itr.hasNext() )
//        {
//            System.out.println( itr.next() );
//        }
    }

    /**
     * @return The current transaction's event identifier or -1 if no
     *         transaction is currently running.
     */
    @Override
    public int getEventIdentifier()
    {
        TransactionImpl tx = null;
        try
        {
            tx = (TransactionImpl) getTransaction();
        }
        catch ( SystemException e )
        {
            throw new RuntimeException( e );
        }

        if ( tx != null )
        {
            return tx.getEventIdentifier();
        }
        return -1;
    }

    @Override
    public ForceMode getForceMode()
    {
        try
        {
            return ((TransactionImpl)getTransaction()).getForceMode();
        }
        catch ( SystemException e )
        {
            throw new RuntimeException( e );
        }
    }

    @Override
    public Throwable getRecoveryError()
    {
        return recoveryError;
    }

    public int getStartedTxCount()
    {
        return startedTxCount.get();
    }

    public int getCommittedTxCount()
    {
        return comittedTxCount.get();
    }

    public int getRolledbackTxCount()
    {
        return rolledBackTxCount.get();
    }

    public int getActiveTxCount()
    {
        return txThreadMap.size();
    }

    public int getPeakConcurrentTxCount()
    {
        return peakConcurrentTransactions;
    }

    @Override
    public TransactionState getTransactionState()
    {
        Transaction tx;
        try
        {
            tx = getTransaction();
        }
        catch ( SystemException e )
        {
            throw new RuntimeException( e );
        }
        return tx != null ? ((TransactionImpl)tx).getState() : TransactionState.NO_STATE;
    }

    @Override
    public StatementContext getStatementContext()
    {
        Transaction tx;
        try
        {
            tx = getTransaction();
        }
        catch ( SystemException e )
        {
            throw new RuntimeException( e );
        }
        return tx != null ? ((TransactionImpl)tx).getCurrentStatementContext() : null;
    }

    @Override
    public void setKernel(KernelAPI kernel)
    {
        this.kernel = kernel;
    }
    
    private class TxManagerDataSourceRegistrationListener implements DataSourceRegistrationListener
    {
        @Override
        public void registeredDataSource( XaDataSource ds )
        {
            branches.put( new RecoveredBranchInfo( ds.getBranchId() ), true );
            boolean everythingRegistered = true;
            for ( boolean dsRegistered : branches.values() )
            {
                everythingRegistered &= dsRegistered;
            }
            if ( everythingRegistered )
            {
//                    openLog();
                doRecovery();
            }
        }

        @Override
        public void unregisteredDataSource( XaDataSource ds )
        {
            branches.put( new RecoveredBranchInfo( ds.getBranchId() ), false );
            boolean everythingUnregistered = true;
            for ( boolean dsRegistered : branches.values() )
            {
                everythingUnregistered &= !dsRegistered;
            }
            if ( everythingUnregistered )
            {
                closeLog();
            }
        }
    }

    /*
     * We use a hash map to store the branch ids. byte[] however does not offer a useful implementation of equals() or
     * hashCode(), so we need a wrapper that does that.
     */
    private static final class RecoveredBranchInfo
    {
        final byte[] branchId;

        private RecoveredBranchInfo( byte[] branchId )
        {
            this.branchId = branchId;
        }

        @Override
        public int hashCode()
        {
            return Arrays.hashCode( branchId );
        }

        @Override
        public boolean equals( Object obj )
        {
            if ( obj == null || obj.getClass() != RecoveredBranchInfo.class )
            {
                return false;
            }
            return Arrays.equals( branchId, ( ( RecoveredBranchInfo )obj ).branchId );
        }
    }
}<|MERGE_RESOLUTION|>--- conflicted
+++ resolved
@@ -90,10 +90,8 @@
 
     private Throwable recoveryError;
     private final TransactionStateFactory stateFactory;
-<<<<<<< HEAD
+
     private KernelAPI kernel;
-=======
->>>>>>> 24d9ec7a
 
     public TxManager( File txLogDir,
                       XaDataSourceManager xaDataSourceManager,
