--- conflicted
+++ resolved
@@ -27,19 +27,7 @@
 import org.neo4j.collection.primitive.PrimitiveIntSet;
 import org.neo4j.cursor.Cursor;
 import org.neo4j.cursor.IntValue;
-<<<<<<< HEAD
 import org.neo4j.kernel.api.cursor.NodeItemHelper;
-import org.neo4j.kernel.impl.locking.Lock;
-import org.neo4j.kernel.impl.locking.LockService;
-=======
-import org.neo4j.function.IntSupplier;
-import org.neo4j.graphdb.Direction;
-import org.neo4j.kernel.api.cursor.DegreeItem;
-import org.neo4j.kernel.api.cursor.LabelItem;
-import org.neo4j.kernel.api.cursor.NodeItem;
-import org.neo4j.kernel.api.cursor.PropertyItem;
-import org.neo4j.kernel.api.cursor.RelationshipItem;
->>>>>>> d33a6a37
 import org.neo4j.kernel.impl.store.InvalidRecordException;
 import org.neo4j.kernel.impl.store.NeoStores;
 import org.neo4j.kernel.impl.store.NodeStore;
@@ -58,13 +46,8 @@
 import org.neo4j.storageengine.api.PropertyItem;
 import org.neo4j.storageengine.api.RelationshipItem;
 
-<<<<<<< HEAD
-import static org.neo4j.kernel.impl.locking.LockService.NO_LOCK_SERVICE;
-import static org.neo4j.kernel.impl.store.record.RecordLoad.CHECK;
 import static org.neo4j.kernel.impl.store.record.RecordLoad.NORMAL;
-=======
-import static org.neo4j.kernel.impl.store.NodeLabelsField.parseLabelsField;
->>>>>>> d33a6a37
+
 
 /**
  * Base cursor for nodes.
@@ -72,19 +55,11 @@
 public abstract class StoreAbstractNodeCursor extends NodeItemHelper implements Cursor<NodeItem>, NodeItem
 {
     protected final NodeRecord nodeRecord;
-<<<<<<< HEAD
     protected final NodeStore nodeStore;
     protected final RelationshipStore relationshipStore;
     protected final RecordStore<RelationshipGroupRecord> relationshipGroupStore;
 
-    protected final LockService lockService;
     protected final StoreStatement storeStatement;
-=======
-    protected NodeStore nodeStore;
-    protected RelationshipGroupStore relationshipGroupStore;
-    protected RelationshipStore relationshipStore;
-    protected StoreStatement storeStatement;
->>>>>>> d33a6a37
 
     private final InstanceCache<StoreLabelCursor> labelCursor;
     private final InstanceCache<StoreSingleLabelCursor> singleLabelCursor;
@@ -95,13 +70,8 @@
 
     public StoreAbstractNodeCursor( NodeRecord nodeRecord,
             final NeoStores neoStores,
-<<<<<<< HEAD
             final StoreStatement storeStatement,
-            final LockService lockService,
             final RecordCursors cursors )
-=======
-            final StoreStatement storeStatement )
->>>>>>> d33a6a37
     {
         this.nodeRecord = nodeRecord;
         this.cursors = cursors;
@@ -131,14 +101,8 @@
             @Override
             protected StoreNodeRelationshipCursor create()
             {
-<<<<<<< HEAD
                 return new StoreNodeRelationshipCursor( relationshipStore.newRecord(),
-                        relationshipGroupStore.newRecord(), this, lockService, cursors );
-=======
-                return new StoreNodeRelationshipCursor( new RelationshipRecord( -1 ),
-                        neoStores,
-                        new RelationshipGroupRecord( -1, -1 ), storeStatement, this );
->>>>>>> d33a6a37
+                        relationshipGroupStore.newRecord(), this, cursors );
             }
         };
         singlePropertyCursor = new InstanceCache<StoreSinglePropertyCursor>()
@@ -183,66 +147,16 @@
         return singleLabelCursor.get().init( nodeRecord, labelId );
     }
 
-<<<<<<< HEAD
-    /**
-     * Acquires a read lock for the node in this cursor and then re-reads the record to get consistent data.
-     * This method should be called <strong>before</strong> accessing other fields of the entity record.
-     *
-     * @return the {@link Lock} that must be closed after all related data have been read.
-     */
-    private Lock shortLivedReadLock()
-    {
-        Lock lock = lockService.acquireNodeLock( nodeRecord.getId(), LockService.LockType.READ_LOCK );
-        if ( lockService != NO_LOCK_SERVICE )
-        {
-            boolean success = false;
-            try
-            {
-                // It's safer to re-read the node record here, specifically nextProp, after acquiring the lock
-                if ( !cursors.node().next( nodeRecord.getId(), nodeRecord, CHECK ) )
-                {
-                    // So it looks like the node has been deleted. The current behavior of NodeStore#loadRecord
-                    // is to only set the inUse field on loading an unused record. This should (and will)
-                    // change to be more of a centralized behavior by the stores. Anyway, setting this pointer
-                    // to the primitive equivalent of null the property cursor will just look empty from the
-                    // outside and the releasing of the lock will be done as usual.
-                    nodeRecord.setNextProp( Record.NO_NEXT_PROPERTY.intValue() );
-                }
-                success = true;
-            }
-            finally
-            {
-                if ( !success )
-                {
-                    lock.release();
-                }
-            }
-        }
-        return lock;
-    }
-
     @Override
     public Cursor<PropertyItem> properties()
     {
-        Lock lock = shortLivedReadLock();
-        return allPropertyCursor.get().init( nodeRecord.getNextProp(), lock );
-=======
-    @Override
-    public Cursor<PropertyItem> properties()
-    {
         return allPropertyCursor.get().init( nodeRecord.getNextProp() );
->>>>>>> d33a6a37
     }
 
     @Override
     public Cursor<PropertyItem> property( int propertyKeyId )
     {
-<<<<<<< HEAD
-        Lock lock = shortLivedReadLock();
-        return singlePropertyCursor.get().init( nodeRecord.getNextProp(), propertyKeyId, lock );
-=======
         return singlePropertyCursor.get().init( nodeRecord.getNextProp(), propertyKeyId );
->>>>>>> d33a6a37
     }
 
     @Override
