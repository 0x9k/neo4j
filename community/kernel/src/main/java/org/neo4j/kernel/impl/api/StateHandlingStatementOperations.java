--- conflicted
+++ resolved
@@ -35,11 +35,8 @@
 import org.neo4j.helpers.Predicate;
 import org.neo4j.helpers.ThisShouldNotHappenError;
 import org.neo4j.kernel.api.EntityType;
-<<<<<<< HEAD
 import org.neo4j.kernel.api.LegacyIndex;
 import org.neo4j.kernel.api.LegacyIndexHits;
-=======
->>>>>>> 1751a84f
 import org.neo4j.kernel.api.Statement;
 import org.neo4j.kernel.api.constraints.UniquenessConstraint;
 import org.neo4j.kernel.api.exceptions.EntityNotFoundException;
@@ -140,27 +137,6 @@
         }
     }
 
-<<<<<<< HEAD
-=======
-    private boolean nodeExists( KernelStatement state, long nodeId )
-    {
-        if ( state.hasTxStateWithChanges() )
-        {
-            if ( state.txState().nodeIsDeletedInThisTx( nodeId ) )
-            {
-                return false;
-            }
-
-            if ( state.txState().nodeIsAddedInThisTx( nodeId ) )
-            {
-                return true;
-            }
-        }
-
-        return storeLayer.nodeExists( nodeId );
-    }
-
->>>>>>> 1751a84f
     @Override
     public long relationshipCreate( KernelStatement state, int relationshipTypeId, long startNodeId, long endNodeId )
             throws EntityNotFoundException
@@ -173,18 +149,9 @@
     }
 
     @Override
-<<<<<<< HEAD
     public void relationshipDelete( final KernelStatement state, long relationshipId ) throws EntityNotFoundException
     {
-        if ( !relationshipExists( state, relationshipId ) )
-        {
-            throw new EntityNotFoundException( EntityType.RELATIONSHIP, relationshipId );
-        }
-=======
-    public void relationshipDelete( KernelStatement state, long relationshipId ) throws EntityNotFoundException
-    {
         assertRelationshipExists( state, relationshipId );
->>>>>>> 1751a84f
 
         // NOTE: We implicitly delegate to neoStoreTransaction via txState.legacyState here. This is because that
         // call returns modified properties, which node manager uses to update legacy tx state. This will be cleaned up
@@ -222,24 +189,6 @@
         {
             throw new EntityNotFoundException( EntityType.RELATIONSHIP, relationshipId );
         }
-    }
-
-    private boolean relationshipExists( KernelStatement state, long relationshipId )
-    {
-        if ( state.hasTxStateWithChanges() )
-        {
-            if ( state.txState().relationshipIsDeletedInThisTx( relationshipId ) )
-            {
-                return false;
-            }
-
-            if ( state.txState().relationshipIsAddedInThisTx( relationshipId ) )
-            {
-                return true;
-            }
-        }
-
-        return storeLayer.relationshipExists( relationshipId );
     }
 
     @Override
