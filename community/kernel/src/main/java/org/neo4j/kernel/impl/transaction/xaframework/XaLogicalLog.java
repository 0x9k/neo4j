/**
 * Copyright (c) 2002-2014 "Neo Technology,"
 * Network Engine for Objects in Lund AB [http://neotechnology.com]
 *
 * This file is part of Neo4j.
 *
 * Neo4j is free software: you can redistribute it and/or modify
 * it under the terms of the GNU General Public License as published by
 * the Free Software Foundation, either version 3 of the License, or
 * (at your option) any later version.
 *
 * This program is distributed in the hope that it will be useful,
 * but WITHOUT ANY WARRANTY; without even the implied warranty of
 * MERCHANTABILITY or FITNESS FOR A PARTICULAR PURPOSE.  See the
 * GNU General Public License for more details.
 *
 * You should have received a copy of the GNU General Public License
 * along with this program.  If not, see <http://www.gnu.org/licenses/>.
 */
package org.neo4j.kernel.impl.transaction.xaframework;

import static java.lang.Math.max;
import static org.neo4j.kernel.impl.transaction.xaframework.XaLogicalLogTokens.CLEAN;
import static org.neo4j.kernel.impl.transaction.xaframework.XaLogicalLogTokens.LOG1;
import static org.neo4j.kernel.impl.transaction.xaframework.XaLogicalLogTokens.LOG2;

import java.io.File;
import java.io.IOException;
import java.nio.ByteBuffer;
import java.nio.channels.ReadableByteChannel;
import java.util.HashMap;
import java.util.List;
import java.util.Map;
import java.util.regex.Pattern;
import javax.transaction.xa.XAException;
import javax.transaction.xa.Xid;

import org.neo4j.helpers.Exceptions;
import org.neo4j.helpers.Function;
import org.neo4j.helpers.Pair;
import org.neo4j.kernel.configuration.Config;
import org.neo4j.kernel.impl.nioneo.store.FileSystemAbstraction;
<<<<<<< HEAD
import org.neo4j.kernel.impl.nioneo.xa.LogDeserializer;
import org.neo4j.kernel.impl.nioneo.xa.RecoveryLogDeserializer;
import org.neo4j.kernel.impl.nioneo.xa.SlaveLogDeserializer;
import org.neo4j.kernel.impl.nioneo.xa.XaCommandReaderFactory;
import org.neo4j.kernel.impl.nioneo.xa.XaCommandWriterFactory;
import org.neo4j.kernel.impl.nioneo.xa.command.LogFilter;
import org.neo4j.kernel.impl.nioneo.xa.command.LogHandler;
import org.neo4j.kernel.impl.nioneo.xa.command.LogReader;
import org.neo4j.kernel.impl.nioneo.xa.command.LogWriter;
import org.neo4j.kernel.impl.nioneo.xa.command.MasterLogWriter;
import org.neo4j.kernel.impl.nioneo.xa.command.SlaveLogWriter;
=======
import org.neo4j.kernel.impl.nioneo.store.StoreChannel;
>>>>>>> 83c1ca0d
import org.neo4j.kernel.impl.transaction.TransactionStateFactory;
import org.neo4j.kernel.impl.transaction.xaframework.LogEntry.Start;
import org.neo4j.kernel.impl.transaction.xaframework.LogExtractor.LogLoader;
import org.neo4j.kernel.impl.transaction.xaframework.LogExtractor.LogPositionCache;
import org.neo4j.kernel.impl.transaction.xaframework.LogExtractor.TxPosition;
import org.neo4j.kernel.impl.util.ArrayMap;
import org.neo4j.kernel.impl.util.BufferedFileChannel;
import org.neo4j.kernel.impl.util.Consumer;
import org.neo4j.kernel.impl.util.Cursor;
import org.neo4j.kernel.impl.util.FileUtils;
import org.neo4j.kernel.impl.util.StringLogger;
import org.neo4j.kernel.logging.Logging;
import org.neo4j.kernel.monitoring.ByteCounterMonitor;
import org.neo4j.kernel.monitoring.MonitoredReadableByteChannel;
import org.neo4j.kernel.monitoring.Monitors;

/**
 * <CODE>XaLogicalLog</CODE> is a transaction and logical log combined. In
 * this log information about the transaction (such as started, prepared and
 * committed) will be written. All commands participating in the transaction
 * will also be written to the log.
 * <p/>
 * Normally you don't have to do anything with this log except open it after it
 * has been instantiated (see {@link XaContainer}). The only method that may be
 * of use when implementing a XA compatible resource is the
 * {@link #getCurrentTxIdentifier}. Leave everything else be unless you know
 * what you're doing.
 * <p/>
 * When the log is opened it will be scanned for uncompleted transactions and
 * those transactions will be re-created. When scan of log is complete all
 * transactions that hasn't entered prepared state will be marked as done
 * (implies rolled back) and dropped. All transactions that have been prepared
 * will be held in memory until the transaction manager tells them to commit.
 * Transaction that already started commit but didn't get flagged as done will
 * be re-committed.
 */
public class XaLogicalLog implements LogLoader
{
    private StoreChannel fileChannel = null;
    private final ByteBuffer sharedBuffer;
    private LogBuffer writeBuffer = null;
    private long previousLogLastCommittedTx = -1;
    private long logVersion = 0;
    private final ArrayMap<Integer, LogEntry.Start> xidIdentMap = new ArrayMap<>( (byte) 4, false, true );
    private final Map<Integer, XaTransaction> recoveredTxMap = new HashMap<>();
    private int nextIdentifier = 1;
    private boolean scanIsComplete = false;
    private boolean nonCleanShutdown = false;

    private final File fileName;
    private final XaResourceManager xaRm;
    private final XaTransactionFactory xaTf;
    private char currentLog = CLEAN;
    private boolean autoRotate;

    private long rotateAtSize;
    private boolean doingRecovery;

    private long lastRecoveredTx = -1;

    private final StringLogger msgLog;
    private final LogPositionCache positionCache = new LogPositionCache();

    private final FileSystemAbstraction fileSystem;
    private final Function<List<LogEntry>, List<LogEntry>> interceptor;
    private final LogPruneStrategy pruneStrategy;
    private final XaLogicalLogFiles logFiles;
    private final PartialTransactionCopier partialTransactionCopier;

    private final InjectedTransactionValidator injectedTxValidator;

    private final TransactionStateFactory stateFactory;
    // Monitors for counting bytes read/written in various parts
    // We need separate monitors to differentiate between network/disk I/O
    protected final ByteCounterMonitor bufferMonitor;

    protected final ByteCounterMonitor logDeserializerMonitor;
    private final SomethingOrOtherSPI logWriterSPI;
    private final XaCommandReaderFactory commandReaderFactory;
    private final XaCommandWriterFactory commandWriterFactory;
    private final LogEntryWriterv1 logEntryWriter = new LogEntryWriterv1();

    public XaLogicalLog( File fileName, XaResourceManager xaRm, XaCommandReaderFactory commandReaderFactory,
                         XaCommandWriterFactory commandWriterFactory,
                         XaTransactionFactory xaTf, FileSystemAbstraction fileSystem, Monitors monitors,
                         Logging logging, LogPruneStrategy pruneStrategy, TransactionStateFactory stateFactory,
                         long rotateAtSize, InjectedTransactionValidator injectedTxValidator,
                         Function<List<LogEntry>, List<LogEntry>> interceptor )
    {
        this.fileName = fileName;
        this.xaRm = xaRm;
        this.commandReaderFactory = commandReaderFactory;
        this.commandWriterFactory = commandWriterFactory;
        this.xaTf = xaTf;
        this.fileSystem = fileSystem;
        this.interceptor = interceptor;
        this.bufferMonitor = monitors.newMonitor( ByteCounterMonitor.class, XaLogicalLog.class );
        this.logDeserializerMonitor = monitors.newMonitor( ByteCounterMonitor.class, "logdeserializer" );
        this.pruneStrategy = pruneStrategy;
        this.stateFactory = stateFactory;
        this.rotateAtSize = rotateAtSize;
        this.autoRotate = rotateAtSize > 0;
        this.logFiles = new XaLogicalLogFiles( fileName, fileSystem );

        sharedBuffer = ByteBuffer.allocateDirect( 9 + Xid.MAXGTRIDSIZE
                + Xid.MAXBQUALSIZE * 10 );

        msgLog = logging.getMessagesLog( getClass() );

        this.partialTransactionCopier = new PartialTransactionCopier( sharedBuffer, commandReaderFactory,
                commandWriterFactory, msgLog, positionCache, this, logEntryWriter, xidIdentMap,
                monitors.newMonitor( ByteCounterMonitor.class, getClass(), "copier" ) );
        this.injectedTxValidator = injectedTxValidator;
        logWriterSPI = new SomethingOrOtherSPI();

        logEntryWriter.setCommandWriter( commandWriterFactory.newInstance() );
    }

    synchronized void open() throws IOException
    {
        switch ( logFiles.determineState() )
        {
            case LEGACY_WITHOUT_LOG_ROTATION:
                open( fileName );
                break;

            case NO_ACTIVE_FILE:
                open( logFiles.getLog1FileName() );
                setActiveLog( LOG1 );
                break;

            case CLEAN:
                File newLog = logFiles.getLog1FileName();
                renameIfExists( newLog );
                renameIfExists( logFiles.getLog2FileName() );
                open( newLog );
                setActiveLog( LOG1 );
                break;

            case DUAL_LOGS_LOG_1_ACTIVE:
                fixDualLogFiles( logFiles.getLog1FileName(), logFiles.getLog2FileName() );
            case LOG_1_ACTIVE:
                currentLog = LOG1;
                open( logFiles.getLog1FileName() );
                break;

            case DUAL_LOGS_LOG_2_ACTIVE:
                fixDualLogFiles( logFiles.getLog2FileName(), logFiles.getLog1FileName() );
            case LOG_2_ACTIVE:
                currentLog = LOG2;
                open( logFiles.getLog2FileName() );
                break;

            default:
                throw new IllegalStateException( "FATAL: Unrecognized logical log state." );
        }

        instantiateCorrectWriteBuffer();
    }

    private void renameIfExists( File fileName ) throws IOException
    {
        if ( fileSystem.fileExists( fileName ) )
        {
            renameLogFileToRightVersion( fileName, fileSystem.getFileSize( fileName ) );
            xaTf.getAndSetNewVersion();
        }
    }

    private void instantiateCorrectWriteBuffer() throws IOException
    {
        writeBuffer = instantiateCorrectWriteBuffer( fileChannel );
    }

    private LogBuffer instantiateCorrectWriteBuffer( StoreChannel channel ) throws IOException
    {
        return new DirectMappedLogBuffer( channel, bufferMonitor );
    }

    private void open( File fileToOpen ) throws IOException
    {
        fileChannel = fileSystem.open( fileToOpen, "rw" );
        if ( new XaLogicalLogRecoveryCheck( fileChannel ).recoveryRequired() )
        {
            nonCleanShutdown = true;
            doingRecovery = true;
            try
            {
                doInternalRecovery( fileToOpen );
            }
            finally
            {
                doingRecovery = false;
            }
        }
        else
        {
            logVersion = xaTf.getCurrentVersion();
<<<<<<< HEAD

            /* This is for compensating for that, during rotation, renaming the active log
             * file and updating the log version via xaTf isn't atomic. First the file gets
             * renamed and then the version is updated. If a crash occurs in between those
             * two we need to detect and repair it the next startup...
             * and here's the code for doing that. */
            boolean logVersionChanged = false;
            while ( fileSystem.fileExists( getFileName( logVersion ) ) )
            {
                logVersion++;
                logVersionChanged = true;
            }
            if ( logVersionChanged )
            {
                xaTf.setVersion( logVersion );
            }
=======
            determineLogVersionFromArchivedFiles();

>>>>>>> 83c1ca0d

            long lastTxId = xaTf.getLastCommittedTx();
            VersionAwareLogEntryReader.writeLogHeader( sharedBuffer, logVersion, lastTxId );
            previousLogLastCommittedTx = lastTxId;
            positionCache.putHeader( logVersion, previousLogLastCommittedTx );
            fileChannel.write( sharedBuffer );
            scanIsComplete = true;
            msgLog.info( openedLogicalLogMessage( fileToOpen, lastTxId, true ) );
        }
    }

    private void determineLogVersionFromArchivedFiles()
    {
        long version = logFiles.determineNextLogVersion(/*default=*/logVersion);
        if(version != logVersion)
        {
            logVersion = version;
            xaTf.setVersion( version );
        }
    }

    private String openedLogicalLogMessage( File fileToOpen, long lastTxId, boolean clean )
    {
        return "Opened logical log [" + fileToOpen + "] version=" + logVersion + ", lastTxId=" +
                lastTxId + " (" + (clean ? "clean" : "recovered") + ")";
    }

    public boolean scanIsComplete()
    {
        return scanIsComplete;
    }

    private int getNextIdentifier()
    {
        nextIdentifier++;
        if ( nextIdentifier < 0 )
        {
            nextIdentifier = 1;
        }
        return nextIdentifier;
    }

    /**
     * @param highestKnownCommittedTx is the highest committed tx id when this transaction *started*. This is used
     *                                to perform prepare-time checks that need to know the state of the system when
     *                                the transaction started. Specifically, it is used by constraint validation, to
     *                                ensure that transactions that began before a constraint was enabled are checked
     *                                to ensure they do not violate the constraint.
     */
    // returns identifier for transaction
    // [TX_START][xid[gid.length,bid.lengh,gid,bid]][identifier][format id]
    public synchronized int start( Xid xid, int masterId, int myId, long highestKnownCommittedTx ) throws XAException
    {
        int xidIdent = getNextIdentifier();
        long timeWritten = System.currentTimeMillis();
        LogEntry.Start start = new LogEntry.Start( xid, xidIdent, masterId,
                myId, -1, timeWritten, highestKnownCommittedTx );
        /*
         * We don't write the entry yet. We will store it and hope
         * that when the commands/commit/prepare/done entry are going to be
         * written, we will be asked to write the corresponding entry before.
         */
        xidIdentMap.put( xidIdent, start );
        return xidIdent;
    }

    public synchronized void writeStartEntry( int identifier )
            throws XAException
    {
        try
        {
            long position = writeBuffer.getFileChannelPosition();
            LogEntry.Start start = xidIdentMap.get( identifier );
            start.setStartPosition( position );
            logEntryWriter.writeLogEntry( start, writeBuffer );
        }
        catch ( IOException e )
        {
            throw Exceptions.withCause( new XAException(
                    "Logical log couldn't write transaction start entry: "
                            + e ), e );
        }
    }

    synchronized Start getStartEntry( int identifier )
    {
        Start start = xidIdentMap.get( identifier );
        if ( start == null )
        {
            throw new IllegalArgumentException( "Start entry for " + identifier + " not found" );
        }
        return start;
    }

    // [TX_PREPARE][identifier]
    public synchronized void prepare( int identifier ) throws XAException
    {
        LogEntry.Start startEntry = xidIdentMap.get( identifier );
        assert startEntry != null;
        try
        {
            logEntryWriter.writeLogEntry( new LogEntry.Prepare( identifier, System.currentTimeMillis() ), writeBuffer );
            /*
             * Make content visible to all readers of the file channel, so that prepared transactions
             * can be extracted. Not really necessary, since getLogicalLogOrMyselfCommitted() looks for
             * force()d content (which is forced by commit{One,Two}Phase()) and getLogicalLogOrMyselfPrepared()
             * always calls writeOut(). Leaving it here for now.
             */
            writeBuffer.writeOut();
        }
        catch ( IOException e )
        {
            throw Exceptions.withCause( new XAException( "Logical log unable to mark prepare [" + identifier + "] " ),
                    e );
        }
    }

    public void forget( int identifier )
    {
        xidIdentMap.remove( identifier );
    }

    // [DONE][identifier]
    public synchronized void done( int identifier ) throws XAException
    {
        assert xidIdentMap.get( identifier ) != null;
        try
        {
            logEntryWriter.writeLogEntry( new LogEntry.Done( identifier ), writeBuffer );
            xidIdentMap.remove( identifier );
        }
        catch ( IOException e )
        {
            throw Exceptions.withCause( new XAException( "Logical log unable to mark as done [" + identifier + "] " ),
                    e );
        }
    }

    // [DONE][identifier] called from XaResourceManager during internal recovery
    synchronized void doneInternal( int identifier ) throws IOException
    {
        if ( writeBuffer != null )
        {   // For 2PC
            logEntryWriter.writeLogEntry( new LogEntry.Done( identifier ), writeBuffer );
        }
        else
        {   // For 1PC
            // TODO Instantiating objects for writing a done entry is insane - fix this ASAP
            InMemoryLogBuffer buffer = new InMemoryLogBuffer();
            logEntryWriter.writeLogEntry( new LogEntry.Done( identifier ), buffer );
            fileChannel.write( buffer.asByteBuffer() );
        }

        xidIdentMap.remove( identifier );
    }

    // [TX_1P_COMMIT][identifier]
    public synchronized void commitOnePhase( int identifier, long txId, ForceMode forceMode )
            throws XAException
    {
        LogEntry.Start startEntry = xidIdentMap.get( identifier );
        assert startEntry != null;
        assert txId != -1;
        try
        {
            positionCache.cacheStartPosition( txId, startEntry, logVersion );
            logEntryWriter.writeLogEntry( new LogEntry.OnePhaseCommit( identifier, txId, System.currentTimeMillis()  ),
                    writeBuffer );
            forceMode.force( writeBuffer );
        }
        catch ( IOException e )
        {
            throw Exceptions.withCause(
                    new XAException( "Logical log unable to mark 1P-commit [" + identifier + "] " ), e );
        }
    }

    // [TX_2P_COMMIT][identifier]
    public synchronized void commitTwoPhase( int identifier, long txId, ForceMode forceMode )
            throws XAException
    {
        LogEntry.Start startEntry = xidIdentMap.get( identifier );
        assert startEntry != null;
        assert txId != -1;
        try
        {
            positionCache.cacheStartPosition( txId, startEntry, logVersion );
            logEntryWriter.writeLogEntry( new LogEntry.TwoPhaseCommit( identifier, txId, System.currentTimeMillis() ),
                    writeBuffer );
            forceMode.force( writeBuffer );
        }
        catch ( IOException e )
        {
            throw Exceptions.withCause( new XAException( "Logical log unable to mark 2PC [" + identifier + "] " ), e );
        }
    }

    // [COMMAND][identifier][COMMAND_DATA]
    public synchronized void writeCommand( XaCommand command, int identifier )
            throws IOException
    {
        checkLogRotation();
        assert xidIdentMap.get( identifier ) != null;
        logEntryWriter.writeLogEntry( new LogEntry.Command( identifier, command ), writeBuffer );
    }

    private void registerRecoveredTransaction( long txId )
    {
        if ( doingRecovery )
        {
            lastRecoveredTx = txId;
        }
    }

    private void logRecoveryMessage( String string )
    {
        if ( doingRecovery )
        {
            msgLog.logMessage( string, true );
        }
    }

    private void checkLogRotation() throws IOException
    {
        if ( autoRotate &&
                writeBuffer.getFileChannelPosition() >= rotateAtSize )
        {
            long currentPos = writeBuffer.getFileChannelPosition();
            long firstStartEntry = getFirstStartEntry( currentPos );
            // only rotate if no huge tx is running
            if ( (currentPos - firstStartEntry) < rotateAtSize / 2 )
            {
                rotate();
            }
        }
    }

    private void fixDualLogFiles( File activeLog, File oldLog ) throws IOException
    {
<<<<<<< HEAD
        FileChannel activeLogChannel = fileSystem.open( activeLog, "r" );
        long[] activeLogHeader = VersionAwareLogEntryReader.readLogHeader( ByteBuffer.allocate( 16 ),
                activeLogChannel, false );
        activeLogChannel.close();

        FileChannel oldLogChannel = fileSystem.open( oldLog, "r" );
        long[] oldLogHeader = VersionAwareLogEntryReader.readLogHeader( ByteBuffer.allocate( 16 ), oldLogChannel, false );
=======
        StoreChannel activeLogChannel = fileSystem.open( activeLog, "r" );
        long[] activeLogHeader = LogIoUtils.readLogHeader( ByteBuffer.allocate( 16 ), activeLogChannel, false );
        activeLogChannel.close();

        StoreChannel oldLogChannel = fileSystem.open( oldLog, "r" );
        long[] oldLogHeader = LogIoUtils.readLogHeader( ByteBuffer.allocate( 16 ), oldLogChannel, false );
>>>>>>> 83c1ca0d
        oldLogChannel.close();

        if ( oldLogHeader == null )
        {
            if ( !fileSystem.deleteFile( oldLog ) )
            {
                throw new IOException( "Unable to delete " + oldLog );
            }
        }
        else if ( activeLogHeader == null || activeLogHeader[0] > oldLogHeader[0] )
        {
            // we crashed in rotate after setActive but did not move the old log to the right name
            // (and we do not know if keepLogs is true or not so play it safe by keeping it)
            File newName = getFileName( oldLogHeader[0] );
            if ( !fileSystem.renameFile( oldLog, newName ) )
            {
                throw new IOException( "Unable to rename " + oldLog + " to " + newName );
            }
        }
        else
        {
            assert activeLogHeader[0] < oldLogHeader[0];
            // we crashed in rotate before setActive, do the rotate work again and delete old
            if ( !fileSystem.deleteFile( oldLog ) )
            {
                throw new IOException( "Unable to delete " + oldLog );
            }
        }
    }

    private void renameLogFileToRightVersion( File logFileName, long endPosition ) throws IOException
    {
        if ( !fileSystem.fileExists( logFileName ) )
        {
            throw new IOException( "Logical log[" + logFileName + "] not found" );
        }

<<<<<<< HEAD
        FileChannel channel = fileSystem.open( logFileName, "rw" );
        long[] header = VersionAwareLogEntryReader.readLogHeader( ByteBuffer.allocate( 16 ), channel, false );
=======
        StoreChannel channel = fileSystem.open( logFileName, "rw" );
        long[] header = LogIoUtils.readLogHeader( ByteBuffer.allocate( 16 ), channel, false );
>>>>>>> 83c1ca0d
        try
        {
            FileUtils.truncateFile( channel, endPosition );
        }
        catch ( IOException e )
        {
            msgLog.warn( "Failed to truncate log at correct size", e );
        }
        channel.close();
        File newName;
        if ( header == null )
        {
            // header was never written
            newName = new File( getFileName( -1 ).getPath() + "_empty_header_log_" + System.currentTimeMillis());
        }
        else
        {
            newName = getFileName( header[0] );
        }
        if ( !fileSystem.renameFile( logFileName, newName ) )
        {
            throw new IOException( "Failed to rename log to: " + newName );
        }
    }

    private void releaseCurrentLogFile() throws IOException
    {
        if ( writeBuffer != null )
        {
            writeBuffer.force();
        }
        fileChannel.close();
        fileChannel = null;
    }

    public synchronized void close() throws IOException
    {
        if ( fileChannel == null || !fileChannel.isOpen() )
        {
            msgLog.debug( "Logical log: " + fileName + " already closed" );
            return;
        }
        long endPosition = writeBuffer.getFileChannelPosition();
        if ( xidIdentMap.size() > 0 )
        {
            msgLog.info( "Close invoked with " + xidIdentMap.size() +
                    " running transaction(s). " );
            writeBuffer.force();
            fileChannel.close();
            msgLog.info( "Dirty log: " + fileName + "." + currentLog +
                    " now closed. Recovery will be started automatically next " +
                    "time it is opened." );
            return;
        }
        releaseCurrentLogFile();
        char logWas = currentLog;
        if ( currentLog != CLEAN ) // again special case, see above
        {
            setActiveLog( CLEAN );
        }

        xaTf.flushAll();
        File activeLogFileName = new File( fileName.getPath() + "." + logWas);
        renameLogFileToRightVersion( activeLogFileName, endPosition );
        xaTf.getAndSetNewVersion();
        pruneStrategy.prune( this );

        msgLog.info( "Closed log " + fileName );
    }

    static long[] readAndAssertLogHeader( ByteBuffer localBuffer,
                                          ReadableByteChannel channel, long expectedVersion ) throws IOException
    {
        long[] header = VersionAwareLogEntryReader.readLogHeader( localBuffer, channel, true );
        if ( header[0] != expectedVersion )
        {
            throw new IOException( "Wrong version in log. Expected " + expectedVersion +
                    ", but got " + header[0] );
        }
        return header;
    }

    StringLogger getStringLogger()
    {
        return msgLog;
    }

    private void doInternalRecovery( File logFileName ) throws IOException
    {
        msgLog.info( "Non clean shutdown detected on log [" + logFileName +
                "]. Recovery started ..." );
        // get log creation time
        long[] header = readLogHeader( fileChannel, "Tried to do recovery on log with illegal format version" );
        if ( header == null )
        {
            msgLog.info( "Unable to read header information, "
                    + "no records in logical log." );
            msgLog.logMessage( "No log version found for " + logFileName, true );
            fileChannel.close();
            boolean success = fileSystem.renameFile( logFileName,
                    new File( logFileName.getPath() + "_unknown_timestamp_" + System.currentTimeMillis() + ".log") );
            assert success;
            fileChannel.close();
            fileChannel = fileSystem.open( logFileName, "rw" );
            return;
        }
        // Even though we use the archived files to tell the next-in-line log version, if there are no files present
        // we need a fallback. By default, we fall back to logVersion, so just set that and then run the relevant logic.
        logVersion = header[0];
<<<<<<< HEAD

        /* This is for compensating for that, during rotation, renaming the active log
         * file and updating the log version via xaTf isn't atomic. First the file gets
         * renamed and then the version is updated. If a crash occurs in between those
         * two we need to detect and repair it the next startup */
        xaTf.setVersion( logVersion );
=======
        determineLogVersionFromArchivedFiles();

        // If the header contained the wrong version, we need to change it. This can happen during store copy or backup,
        // because those routines create artificial active files to trigger recovery.
        if(header[0] != logVersion)
        {
            ByteBuffer buff = ByteBuffer.allocate( 64 );
            LogIoUtils.writeLogHeader( buff, logVersion, header[1] );
            fileChannel.write( buff, 0 );
        }
>>>>>>> 83c1ca0d

        long lastCommittedTx = header[1];
        previousLogLastCommittedTx = lastCommittedTx;
        positionCache.putHeader( logVersion, previousLogLastCommittedTx );
        msgLog.logMessage( "[" + logFileName + "] logVersion=" + logVersion +
                " with committed tx=" + lastCommittedTx, true );
<<<<<<< HEAD
        fileChannel = new BufferedFileChannel( fileChannel );

        RecoveryLogDeserializer reader = new RecoveryLogDeserializer( sharedBuffer, commandReaderFactory );

        EntryCountingLogHandler counter = new EntryCountingLogHandler( new LogApplier() );
        RecoveryConsumer consumer = new RecoveryConsumer( counter );
        boolean success = true;

        consumer.startLog();
        Cursor<LogEntry, IOException> cursor = reader.cursor( fileChannel ); // no try-with-resources, we need the channel open
        try
        {
            while( cursor.next( consumer ) );
        }
        catch ( IOException e )
        {
            success = false;
        }
        finally
=======
        long logEntriesFound = 0;
        long lastEntryPos = fileChannel.position();
        fileChannel = new BufferedFileChannel( fileChannel, bufferMonitor );
        LogEntry entry;
        while ( (entry = readEntry()) != null )
>>>>>>> 83c1ca0d
        {
            counter.endLog( success );
        }

        long lastEntryPos = fileChannel.position();
        // make sure we overwrite any broken records
        fileChannel = ((BufferedFileChannel) fileChannel).getSource();
        fileChannel.position( lastEntryPos );

        msgLog.logMessage( "[" + logFileName + "] entries found=" + counter.getEntriesFound() +
                " lastEntryPos=" + lastEntryPos, true );

        // zero out the slow way since windows don't support truncate very well
        sharedBuffer.clear();
        while ( sharedBuffer.hasRemaining() )
        {
            sharedBuffer.put( (byte) 0 );
        }
        sharedBuffer.flip();
        long endPosition = fileChannel.size();
        do
        {
            long bytesLeft = fileChannel.size() - fileChannel.position();
            if ( bytesLeft < sharedBuffer.capacity() )
            {
                sharedBuffer.limit( (int) bytesLeft );
            }
            fileChannel.write( sharedBuffer );
            sharedBuffer.flip();
        } while ( fileChannel.position() < endPosition );
        fileChannel.position( lastEntryPos );
        scanIsComplete = true;
        String recoveryCompletedMessage = openedLogicalLogMessage( logFileName, lastRecoveredTx, false );
        msgLog.logMessage( recoveryCompletedMessage );

        xaRm.checkXids();
        if ( xidIdentMap.size() == 0 )
        {
            msgLog.logMessage( "Recovery on log [" + logFileName + "] completed." );
        }
        else
        {
            msgLog.logMessage( "Recovery on log [" + logFileName +
                    "] completed with " + xidIdentMap + " prepared transactions found." );
            for ( LogEntry.Start startEntry : xidIdentMap.values() )
            {
                msgLog.debug( "[" + logFileName + "] 2PC xid[" +
                        startEntry.getXid() + "]" );
            }
        }
        recoveredTxMap.clear();
    }

    // for testing, do not use!
    void reset()
    {
        xidIdentMap.clear();
        recoveredTxMap.clear();
    }


    private final ArrayMap<Thread, Integer> txIdentMap =
            new ArrayMap<Thread, Integer>( (byte) 5, true, true );

    void registerTxIdentifier( int identifier )
    {
        txIdentMap.put( Thread.currentThread(), identifier );
    }

    void unregisterTxIdentifier()
    {
        txIdentMap.remove( Thread.currentThread() );
    }

    /**
     * If the current thread is committing a transaction the identifier of that
     * {@link XaTransaction} can be obtained invoking this method.
     *
     * @return the identifier of the transaction committing or <CODE>-1</CODE>
     *         if current thread isn't committing any transaction
     */
    public int getCurrentTxIdentifier()
    {
        Integer intValue = txIdentMap.get( Thread.currentThread() );
        if ( intValue != null )
        {
            return intValue;
        }
        return -1;
    }

    public ReadableByteChannel getLogicalLog( long version ) throws IOException
    {
        return getLogicalLog( version, 0 );
    }

    public ReadableByteChannel getLogicalLog( long version, long position ) throws IOException
    {
        File name = getFileName( version );
        if ( !fileSystem.fileExists( name ) )
        {
            throw new NoSuchLogVersionException( version );
        }
        StoreChannel channel = fileSystem.open( name, "r" );
        channel.position( position );
        return new BufferedFileChannel( channel, bufferMonitor );
    }

    private void extractPreparedTransactionFromLog( int identifier,
                                                    StoreChannel logChannel,
                                                    LogBuffer targetBuffer ) throws IOException
    {
        LogEntry.Start startEntry = xidIdentMap.get( identifier );
        logChannel.position( startEntry.getStartPosition() );
        long startedAt = sharedBuffer.position();

        LogDeserializer deserializer =
                new LogDeserializer( sharedBuffer, commandReaderFactory );
        SkipPrepareLogEntryWriter consumer = new SkipPrepareLogEntryWriter( identifier, targetBuffer );
        try ( Cursor<LogEntry, IOException> cursor = deserializer.cursor( logChannel ) )
        {
            while ( cursor.next( consumer ) );
        }

        // position now minus position before is how much we read from disk
        bufferMonitor.bytesRead( sharedBuffer.position() - startedAt );

        if ( !consumer.hasFound() )
        {
            throw new IOException( "Transaction for internal identifier[" + identifier +
                    "] not found in current log" );
        }
    }

    public synchronized ReadableByteChannel getPreparedTransaction( int identifier )
            throws IOException
    {
        StoreChannel logChannel = (StoreChannel) getLogicalLogOrMyselfPrepared( logVersion, 0 );
        InMemoryLogBuffer localBuffer = new InMemoryLogBuffer();
        extractPreparedTransactionFromLog( identifier, logChannel, localBuffer );
        logChannel.close();
        return localBuffer;
    }

    public synchronized void getPreparedTransaction( int identifier, LogBuffer targetBuffer )
            throws IOException
    {
        StoreChannel logChannel = (StoreChannel) getLogicalLogOrMyselfPrepared( logVersion, 0 );
        extractPreparedTransactionFromLog( identifier, logChannel, targetBuffer );
        logChannel.close();
    }

    public LogExtractor getLogExtractor( long startTxId, long endTxIdHint ) throws IOException
    {
<<<<<<< HEAD
        return new LogExtractor( positionCache, this, commandReaderFactory, commandWriterFactory, logEntryWriter,
                startTxId, endTxIdHint );
=======
        return new LogExtractor( positionCache, this, cf, startTxId, endTxIdHint );
>>>>>>> 83c1ca0d
    }

    public static final int MASTER_ID_REPRESENTING_NO_MASTER = -1;

    public synchronized Pair<Integer, Long> getMasterForCommittedTransaction( long txId ) throws IOException
    {
        if ( txId == 1 )
        {
            return Pair.of( MASTER_ID_REPRESENTING_NO_MASTER, 0L );
        }

        TxPosition cache = positionCache.getStartPosition( txId );
        if ( cache != null )
        {
            return Pair.of( cache.masterId, cache.checksum );
        }

        LogExtractor extractor = getLogExtractor( txId, txId );
        try
        {
            if ( extractor.extractNext( NullLogBuffer.INSTANCE ) != -1 )
            {
                return Pair.of( extractor.getLastStartEntry().getMasterId(), extractor.getLastTxChecksum() );
            }
            throw new NoSuchTransactionException( txId );
        }
        finally
        {
            extractor.close();
        }
    }

    /**
     * Return a file channel over the log file for {@code version} positioned
     * at {@code position}. If the log version is the current one all
     * committed transactions are guaranteed to be present but nothing that
     * hasn't been flushed yet.
     *
     * @param version  The version of the log to get a channel over
     * @param position The position to which to set the channel
     * @return The channel
     * @throws IOException If an IO error occurs when reading the log file
     */
    @Override
    public ReadableByteChannel getLogicalLogOrMyselfCommitted( long version, long position )
            throws IOException
    {
        synchronized ( this )
        {
            if ( version == logVersion )
            {
                File currentLogName = getCurrentLogFileName();
                StoreChannel channel = fileSystem.open( currentLogName, "r" );
                channel.position( position );
                return new BufferedFileChannel( channel, bufferMonitor );
            }
        }
        if ( version < logVersion )
        {
            return getLogicalLog( version, position );
        }
        else
        {
            throw new RuntimeException( "Version[" + version +
                    "] is higher then current log version[" + logVersion + "]" );
        }
    }

    /**
     * Return a file channel over the log file for {@code version} positioned
     * at {@code position}. If the log version is the current one all
     * content is guaranteed to be present, including content just in the write
     * buffer.
     * <p/>
     * Non synchronized, though it accesses writeBuffer. Use this method only
     * through synchronized blocks or trouble will come your way.
     *
     * @param version  The version of the log to get a channel over
     * @param position The position to which to set the channel
     * @return The channel
     * @throws IOException If an IO error occurs when reading the log file
     */
    private ReadableByteChannel getLogicalLogOrMyselfPrepared( long version, long position )
            throws IOException
    {
        if ( version < logVersion )
        {
            return getLogicalLog( version, position );
        }
        else if ( version == logVersion )
        {
            File currentLogName = getCurrentLogFileName();
            StoreChannel channel = fileSystem.open( currentLogName, "r" );
            channel = new BufferedFileChannel( channel, bufferMonitor );
            /*
             * this method is called **during** commit{One,Two}Phase - i.e. before the log buffer
             * is forced and in the case of 1PC without the writeOut() done in prepare (as in 2PC).
             * So, we need to writeOut(). The content of the buffer is written out to the file channel
             * so that the new channel returned above will see the new content. This logical log can
             * continue using the writeBuffer like nothing happened - the data is in the channel and
             * will eventually be forced.
             *
             * See SlaveTxIdGenerator#generate().
             */
            writeBuffer.writeOut();
            channel.position( position );
            return channel;
        }
        else
        {
            throw new RuntimeException( "Version[" + version +
                    "] is higher then current log version[" + logVersion + "]" );
        }
    }

    private File getCurrentLogFileName()
    {
        return currentLog == LOG1 ? logFiles.getLog1FileName() : logFiles.getLog2FileName();
    }

    public long getLogicalLogLength( long version )
    {
        return fileSystem.getFileSize( getFileName( version ) );
    }

    public boolean hasLogicalLog( long version )
    {
        return fileSystem.fileExists( getFileName( version ) );
    }

    public boolean deleteLogicalLog( long version )
    {
        File file = getFileName( version );
        return fileSystem.fileExists( file ) ? fileSystem.deleteFile( file ) : false;
    }

<<<<<<< HEAD
=======
    protected LogDeserializer getLogDeserializer( ReadableByteChannel byteChannel )
    {
        return new LogDeserializer( byteChannel, logDeserializerMonitor );
    }

    /**
     * @param logBasePath should be the log file base name, relative to the neo4j store directory.
     */
    public LogBufferFactory createLogWriter(final Function<Config, File> logBasePath)
    {
        return new LogBufferFactory()
        {
            @Override
            public LogBuffer createActiveLogFile( Config config, long prevCommittedId ) throws IllegalStateException, IOException
            {
                File activeLogFile = new XaLogicalLogFiles( logBasePath.apply( config ), fileSystem ).getLog1FileName();
                StoreChannel channel = fileSystem.create( activeLogFile );
                ByteBuffer scratch = ByteBuffer.allocateDirect( 128 );
                LogIoUtils.writeLogHeader( scratch, 0, prevCommittedId );
                while(scratch.hasRemaining())
                {
                    channel.write( scratch );
                }
                scratch.clear();
                return new DirectLogBuffer( channel, scratch );
            }
        };
    }

    protected class LogDeserializer
    {
        private final ReadableByteChannel byteChannel;
        LogEntry.Start startEntry;
        LogEntry.Commit commitEntry;

        private final List<LogEntry> logEntries;

        protected LogDeserializer( ReadableByteChannel byteChannel, ByteCounterMonitor monitor )
        {
            this.byteChannel = new MonitoredReadableByteChannel( byteChannel, monitor );
            this.logEntries = new LinkedList<LogEntry>();
        }

        public boolean readAndWriteAndApplyEntry( int newXidIdentifier )
                throws IOException
        {
            LogEntry entry = LogIoUtils.readEntry( sharedBuffer, byteChannel,
                    cf );
            if ( entry == null )
            {
                try
                {
                    intercept( logEntries );
                    apply();
                    return false;
                }
                catch ( Error e )
                {
                    startEntry = null;
                    commitEntry = null;
                    throw e;
                }
            }
            entry.setIdentifier( newXidIdentifier );
            logEntries.add( entry );
            if ( entry instanceof LogEntry.Commit )
            {
                assert startEntry != null;
                commitEntry = (LogEntry.Commit) entry;
            }
            else if ( entry instanceof LogEntry.Start )
            {
                startEntry = (LogEntry.Start) entry;
            }
            return true;
        }

        protected void intercept( List<LogEntry> logEntries )
        {
            // default do nothing
        }

        private void apply() throws IOException
        {
            for ( LogEntry entry : logEntries )
            {
                /*
                 * You are wondering what is going on here. Let me take you on a journey
                 * A transaction, call it A starts, prepares locally, goes to the master and commits there
                 *  but doesn't quite make it back here, meaning its application is pending, with only the
                 *  start, command  and possibly prepare entries but not the commit, the Xid in xidmap
                 * Another transaction, B, does an operation that requires going to master and pull updates - does
                 *  that, gets all transactions not present locally (hence, A as well) and injects it.
                 *  The Start entry is the first one extracted - if we try to apply it it will throw a Start
                 *  entry already injected exception, since the Xid will match an ongoing transaction. If we
                 *  had written that to the log recovery would be impossible, constantly throwing the same
                 *  exception. So first apply, then write to log.
                 * However we cannot do that for every entry - commit must always be written to log first, then
                 *  applied because a crash in the mean time could cause partially applied transactions.
                 *  The start entry does not have this problem because if it fails nothing will ever be applied -
                 *  the same goes for commands but we don't care about those.
                 */
                if ( entry instanceof Start )
                {
                    ((Start) entry).setStartPosition( writeBuffer.getFileChannelPosition() );
                    applyEntry( entry );
                    LogIoUtils.writeLogEntry( entry, writeBuffer );
                }
                else
                {
                    LogIoUtils.writeLogEntry( entry, writeBuffer );
                    if ( entry instanceof LogEntry.Commit )
                    {
                        /*
                         * Just writeOut(), don't force or performance will be impacted severely.
                         */
                        writeBuffer.writeOut();
                    }
                    applyEntry( entry );
                }
            }
        }

        protected Start getStartEntry()
        {
            return startEntry;
        }

        protected Commit getCommitEntry()
        {
            return commitEntry;
        }
    }

>>>>>>> 83c1ca0d
    private long[] readLogHeader( ReadableByteChannel source, String message ) throws IOException
    {
        try
        {
            return VersionAwareLogEntryReader.readLogHeader( sharedBuffer, source, true );
        }
        catch ( IllegalLogFormatException e )
        {
            msgLog.logMessage( message, e );
            throw e;
        }
    }

    public synchronized void applyTransactionWithoutTxId( ReadableByteChannel byteChannel,
                                                          long nextTxId, ForceMode forceMode ) throws IOException
    {
        if ( nextTxId != (xaTf.getLastCommittedTx() + 1) )
        {
            throw new IllegalStateException( "Tried to apply tx " +
                    nextTxId + " but expected transaction " +
                    (xaTf.getCurrentVersion() + 1) );
        }

        logRecoveryMessage( "applyTxWithoutTxId log version: " + logVersion +
                ", committing tx=" + nextTxId + ") @ pos " + writeBuffer.getFileChannelPosition() );

        scanIsComplete = false;

        logWriterSPI.bind( forceMode, nextTxId );

        LogReader<ReadableByteChannel> reader =
                new LogDeserializer( sharedBuffer, commandReaderFactory );
        LogFilter handler = new LogFilter( interceptor,
                new MasterLogWriter(
                        new LogApplier(), logWriterSPI,
                        injectedTxValidator, logEntryWriter ) );

        LogEntryConsumer consumer = new LogEntryConsumer();

        consumer.setXidIdentifier( getNextIdentifier() );

        consumer.setHandler( handler );

        boolean success = true;
        handler.startLog();
        try ( Cursor<LogEntry, IOException> cursor = reader.cursor( byteChannel ) )
        {
            while( cursor.next( consumer ) );
        }
        catch( IOException e )
        {
            success = false;
        }
        finally
        {
            handler.endLog( success );
            scanIsComplete = true;
        }
        logRecoveryMessage( "Applied external tx and generated tx id=" + nextTxId );

        checkLogRotation();
    }

    public synchronized void applyTransaction( ReadableByteChannel byteChannel )
            throws IOException
    {
        scanIsComplete = false;

        LogEntryConsumer consumer = new LogEntryConsumer();
        consumer.setXidIdentifier( getNextIdentifier() );
        ForgetUnsuccessfulReceivedTransaction handler = new ForgetUnsuccessfulReceivedTransaction(
                new SlaveLogWriter( new LogApplier(), logWriterSPI, logEntryWriter ) );
        consumer.setHandler( handler );

        LogReader<ReadableByteChannel> logDeserializer =
                new SlaveLogDeserializer( sharedBuffer, commandReaderFactory );
        boolean success = false;

        handler.startLog();
        try ( Cursor<LogEntry, IOException> cursor = logDeserializer.cursor( byteChannel ) )
        {
            while( cursor.next( consumer ) );
            success = true;
        }
        finally
        {
            handler.endLog( success );
            scanIsComplete = true;
        }

        checkLogRotation();
    }

    /**
     * Rotates this logical log. The pending transactions are moved over to a
     * new log buffer and the internal structures updated to reflect the new
     * file offsets. Additional side effects include a force() of the store and increment of the log
     * version.
     * <p/>
     * Outline of how rotation happens:
     * <p/>
     * <li>The store is flushed - can't have pending changes if there is no log
     * that contains the commands</li>
     * <p/>
     * <li>Switch current filename with old and check that new doesn't exist and
     * the versioned backup isn't there also</li>
     * <p/>
     * <li>Force the current log buffer</li>
     * <p/>
     * <li>Create new log file, write header</li>
     * <p/>
     * <li>Find the position for the first pending transaction. From there start
     * scanning, transferring the entries of the pending transactions from the
     * old log to the new, updating the start positions in the in-memory tables</li>
     * <p/>
     * <li>Keep or delete old log</li>
     * <p/>
     * <li>Update the log version stored</li>
     * <p/>
     * <li>Instantiate the new log buffer</li>
     *
     * @return the last tx in the produced log
     * @throws IOException I/O error.
     */
    public synchronized long rotate() throws IOException
    {
        xaTf.flushAll();
        File newLogFile = logFiles.getLog2FileName();
        File currentLogFile = logFiles.getLog1FileName();
        char newActiveLog = LOG2;
        long currentVersion = xaTf.getCurrentVersion();

        File oldCopy = getFileName( currentVersion );
        if ( currentLog == CLEAN || currentLog == LOG2 )
        {
            newActiveLog = LOG1;
            newLogFile = logFiles.getLog1FileName();
            currentLogFile = logFiles.getLog2FileName();
        }
        else
        {
            assert currentLog == LOG1;
        }
        assertFileDoesntExist( newLogFile, "New log file" );
        assertFileDoesntExist( oldCopy, "Copy log file" );
        long endPosition = writeBuffer.getFileChannelPosition();
        msgLog.logMessage( "Rotating [" + currentLogFile + "] @ version=" +
                currentVersion + " to " + newLogFile + " from position " +
                endPosition, true );
        writeBuffer.force();
        StoreChannel newLog = fileSystem.open( newLogFile, "rw" );
        long lastTx = xaTf.getLastCommittedTx();
        VersionAwareLogEntryReader.writeLogHeader( sharedBuffer, currentVersion + 1, lastTx );
        previousLogLastCommittedTx = lastTx;
        if ( newLog.write( sharedBuffer ) != 16 )
        {
            throw new IOException( "Unable to write log version to new" );
        }
        fileChannel.position( 0 );
        readAndAssertLogHeader( sharedBuffer, fileChannel, currentVersion );
        fileChannel.position( endPosition );
        if ( xidIdentMap.size() > 0 )
        {
            long firstEntryPosition = getFirstStartEntry( endPosition );
            fileChannel.position( firstEntryPosition );
            msgLog.logMessage( "Rotate log first start entry @ pos=" +
                    firstEntryPosition + " out of " + xidIdentMap );
        }

        LogBuffer newLogBuffer = instantiateCorrectWriteBuffer( newLog );
        partialTransactionCopier.copy(/*from = */fileChannel, /* to= */newLogBuffer, /* targetLogVersion= */logVersion+1);

        newLogBuffer.force();
        newLog.position( newLogBuffer.getFileChannelPosition() );
        msgLog.logMessage( "Rotate: old log scanned, newLog @ pos=" +
                newLog.position(), true );
        newLog.force( false );
        releaseCurrentLogFile();
        setActiveLog( newActiveLog );

        renameLogFileToRightVersion( currentLogFile, endPosition );
        xaTf.getAndSetNewVersion();

        this.logVersion = xaTf.getCurrentVersion();
        if ( xaTf.getCurrentVersion() != (currentVersion + 1) )
        {
            throw new IOException( "Version change failed, expected " + (currentVersion + 1) + ", but was " +
                    xaTf.getCurrentVersion() );
        }
        pruneStrategy.prune( this );
        fileChannel = newLog;
        positionCache.putHeader( logVersion, lastTx );
        instantiateCorrectWriteBuffer();
        msgLog.logMessage( "Log rotated, newLog @ pos=" +
                writeBuffer.getFileChannelPosition() + ", version " + logVersion +
                " and last tx " + previousLogLastCommittedTx, true );
        return lastTx;
    }

    private void assertFileDoesntExist( File file, String description ) throws IOException
    {
        if ( fileSystem.fileExists( file ) )
        {
            throw new IOException( description + ": " + file + " already exist" );
        }
    }

    /**
     * Gets the file position of the first of the start entries searching
     * from {@code endPosition} and to smallest positions.
     *
     * @param endPosition The largest possible position for the Start entries
     * @return The smallest possible position for the Start entries, at most
     *         {@code endPosition}
     */
    private long getFirstStartEntry( long endPosition )
    {
        long firstEntryPosition = endPosition;
        for ( LogEntry.Start entry : xidIdentMap.values() )
        {
            if ( entry.getStartPosition() > 0
                    && entry.getStartPosition() < firstEntryPosition )
            {
                firstEntryPosition = entry.getStartPosition();
            }
        }
        return firstEntryPosition;
    }

    private void setActiveLog( char c ) throws IOException
    {
        if ( c != CLEAN && c != LOG1 && c != LOG2 )
        {
            throw new IllegalArgumentException( "Log must be either clean, " +
                    "1 or 2" );
        }
        if ( c == currentLog )
        {
            throw new IllegalStateException( "Log should not be equal to " +
                    "current " + currentLog );
        }
        ByteBuffer bb = ByteBuffer.wrap( new byte[4] );
        bb.asCharBuffer().put( c ).flip();
        StoreChannel fc = fileSystem.open( new File( fileName.getPath() + ".active"), "rw" );
        int wrote = fc.write( bb );
        if ( wrote != 4 )
        {
            throw new IllegalStateException( "Expected to write 4 -> " + wrote );
        }
        fc.force( false );
        fc.close();
        currentLog = c;
    }

    @Deprecated
    public void setAutoRotateLogs( boolean autoRotate )
    {
        this.autoRotate = autoRotate;
    }

    @Deprecated
    public boolean isLogsAutoRotated()
    {
        return this.autoRotate;
    }

    @Deprecated
    public void setLogicalLogTargetSize( long size )
    {
        this.rotateAtSize = size;
    }

    @Deprecated
    public long getLogicalLogTargetSize()
    {
        return this.rotateAtSize;
    }

    @Override
    public File getFileName( long version )
    {
        return getHistoryFileName( fileName, version );
    }

    public File getBaseFileName()
    {
        return fileName;
    }

    public Pattern getHistoryFileNamePattern()
    {
        return getHistoryFileNamePattern( fileName.getName() );
    }

    public static Pattern getHistoryFileNamePattern( String baseFileName )
    {
        return Pattern.compile( baseFileName + "\\.v\\d+" );
    }

    public static File getHistoryFileName( File baseFile, long version )
    {
        return new File( baseFile.getPath() + ".v" + version );
    }

    public static long getHistoryLogVersion( File historyLogFile )
    {   // Get version based on the name
        String name = historyLogFile.getName();
        String toFind = ".v";
        int index = name.lastIndexOf( toFind );
        if ( index == -1 )
        {
            throw new RuntimeException( "Invalid log file '" + historyLogFile + "'" );
        }
        return Integer.parseInt( name.substring( index + toFind.length() ) );
    }

    public static long getHighestHistoryLogVersion( FileSystemAbstraction fileSystem, File storeDir, String baseFileName )
    {
        Pattern logFilePattern = getHistoryFileNamePattern( baseFileName );
        long highest = -1;
        for ( File file : fileSystem.listFiles( storeDir ) )
        {
            if ( logFilePattern.matcher( file.getName() ).matches() )
            {
                highest = max( highest, getHistoryLogVersion( file ) );
            }
        }
        return highest;
    }

    public boolean wasNonClean()
    {
        return nonCleanShutdown;
    }

    @Override
    public long getHighestLogVersion()
    {
        return logVersion;
    }

    @Override
    public Long getFirstCommittedTxId( long version )
    {
        if ( version == 0 )
        {
            return 1L;
        }

        // First committed tx for version V = last committed tx version V-1 + 1
        Long header = positionCache.getHeader( version - 1 );
        if ( header != null )
        // It existed in cache
        {
            return header + 1;
        }

        // Wasn't cached, go look for it
        synchronized ( this )
        {
            if ( version > logVersion )
            {
                throw new IllegalArgumentException( "Too high version " + version + ", active is " + logVersion );
            }
            else if ( version == logVersion )
            {
                throw new IllegalArgumentException( "Last committed tx for the active log isn't determined yet" );
            }
            else if ( version == logVersion - 1 )
            {
                return previousLogLastCommittedTx;
            }
            else
            {
                File file = getFileName( version );
                if ( fileSystem.fileExists( file ) )
                {
                    try
                    {
                        long[] headerLongs = VersionAwareLogEntryReader.readLogHeader( fileSystem, file );
                        return headerLongs[1] + 1;
                    }
                    catch ( IOException e )
                    {
                        throw new RuntimeException( e );
                    }
                }
            }
        }
        return null;
    }

    @Override
    public long getLastCommittedTxId()
    {
        return xaTf.getLastCommittedTx();
    }

    @Override
    public Long getFirstStartRecordTimestamp( long version ) throws IOException
    {
        ReadableByteChannel log = null;
        try
        {
            ByteBuffer buffer = LogExtractor.newLogReaderBuffer();
            log = getLogicalLog( version );
            VersionAwareLogEntryReader.readLogHeader( buffer, log, true );
            LogDeserializer deserializer = new LogDeserializer( buffer, commandReaderFactory );

            TimeWrittenConsumer consumer = new TimeWrittenConsumer();

            try ( Cursor<LogEntry, IOException> cursor = deserializer.cursor( log ) )
            {
                while( cursor.next( consumer ) );
            }
            return consumer.getTimeWritten();
        }
        finally
        {
            if ( log != null )
            {
                log.close();
            }
        }
    }

    public class ForgetUnsuccessfulReceivedTransaction extends LogHandler.Filter
    {
        private Start startEntry;

        public ForgetUnsuccessfulReceivedTransaction( LogHandler delegate )
        {
            super( delegate );
        }

        public void setDelegate( LogHandler delegate )
        {
            this.delegate = delegate;
        }

        @Override
        public void startEntry( Start startEntry ) throws IOException
        {
            this.startEntry = startEntry;
            super.startEntry( startEntry );
        }

        @Override
        public void endLog( boolean success ) throws IOException
        {
            try
            {
                super.endLog( success );
            }
            finally
            {
                if ( !success && startEntry != null && xidIdentMap.get( startEntry.getIdentifier() ) != null )
                {   // Unmap this identifier if tx not applied correctly
                    try
                    {
                        xaRm.forget( startEntry.getXid() );
                    }
                    catch ( XAException e )
                    {
                        throw new IOException( e );
                    }
                    finally
                    {
                        xidIdentMap.remove( startEntry.getIdentifier() );
                    }
                }
            }
        }
    }

    public class LogApplier implements LogHandler
    {
        @Override
        public void startLog()
        {
        }

        @Override
        public void startEntry( LogEntry.Start startEntry ) throws IOException
        {
            int identifier = startEntry.getIdentifier();
            if ( identifier >= nextIdentifier )
            {
                nextIdentifier = identifier + 1;
            }
            // re-create the transaction
            Xid xid = startEntry.getXid();
            xidIdentMap.put( identifier, startEntry );
            XaTransaction xaTx = xaTf.create( startEntry.getLastCommittedTxWhenTransactionStarted(),
                    stateFactory.create( null ) );
            xaTx.setIdentifier( identifier );
            xaTx.setRecovered();
            recoveredTxMap.put( identifier, xaTx );
            xaRm.injectStart( xid, xaTx );
            // force to make sure done record is there if 2PC tx and global log
            // marks tx as committed
            // fileChannel.force( false );
        }

        @Override
        public void prepareEntry( LogEntry.Prepare prepareEntry ) throws IOException
        {

            int identifier = prepareEntry.getIdentifier();
            LogEntry.Start entry = xidIdentMap.get( identifier );
            if ( entry == null )
            {
                throw new IOException( "Unknown xid for identifier " + identifier );
            }
            Xid xid = entry.getXid();
            if ( xaRm.injectPrepare( xid ) )
            {
                // read only we can remove
                xidIdentMap.remove( identifier );
                recoveredTxMap.remove( identifier );
            }
        }

        @Override
        public void onePhaseCommitEntry( LogEntry.OnePhaseCommit onePhaseCommitEntry ) throws IOException
        {
            int identifier = onePhaseCommitEntry.getIdentifier();
            long txId = onePhaseCommitEntry.getTxId();
            LogEntry.Start startEntry = xidIdentMap.get( identifier );
            if ( startEntry == null )
            {
                throw new IOException( "Unknown xid for identifier " + identifier );
            }
            Xid xid = startEntry.getXid();
            try
            {
                XaTransaction xaTx = xaRm.getXaTransaction( xid );
                xaTx.setCommitTxId( txId );
                positionCache.cacheStartPosition( txId, startEntry, logVersion );
                xaRm.injectOnePhaseCommit( xid );
                registerRecoveredTransaction( txId );
            }
            catch ( XAException e )
            {
                throw new IOException( e );
            }
        }

        @Override
        public void twoPhaseCommitEntry( LogEntry.TwoPhaseCommit twoPhaseCommitEntry ) throws IOException
        {
            int identifier = twoPhaseCommitEntry.getIdentifier();
            long txId = twoPhaseCommitEntry.getTxId();
            LogEntry.Start startEntry = xidIdentMap.get( identifier );
            if ( startEntry == null )
            {
                throw new IOException( "Unknown xid for identifier " + identifier );
            }
            Xid xid = startEntry.getXid();
            if ( xid == null )
            {
                throw new IOException( "Xid null for identifier " + identifier );
            }
            try
            {
                XaTransaction xaTx = xaRm.getXaTransaction( xid );
                xaTx.setCommitTxId( txId );
                positionCache.cacheStartPosition( txId, startEntry, logVersion );
                xaRm.injectTwoPhaseCommit( xid );
                registerRecoveredTransaction( txId );
            }
            catch ( XAException e )
            {
                throw new IOException( e );
            }
        }

        @Override
        public void doneEntry( LogEntry.Done doneEntry ) throws IOException
        {
            int identifier = doneEntry.getIdentifier();
            LogEntry.Start entry = xidIdentMap.get( identifier );
            if ( entry == null )
            {
                throw new IOException( "Unknown xid for identifier " + identifier );
            }
            Xid xid = entry.getXid();
            xaRm.pruneXid( xid );
            xidIdentMap.remove( identifier );
            recoveredTxMap.remove( identifier );
        }

        @Override
        public void commandEntry( LogEntry.Command commandEntry ) throws IOException
        {
            int identifier = commandEntry.getIdentifier();
            XaCommand command = commandEntry.getXaCommand();
            if ( command == null )
            {
                throw new IOException( "Null command for identifier " + identifier );
            }
            command.setRecovered();
            XaTransaction xaTx = recoveredTxMap.get( identifier );
            xaTx.injectCommand( command );
        }

        @Override
        public void endLog( boolean success ) throws IOException
        {
        }
    }

    private class SomethingOrOtherSPI implements LogWriter.SPI
    {
        private ForceMode forceMode;
        private long nextTxId;

        @Override
        public LogBuffer getWriteBuffer()
        {
            return writeBuffer;
        }

        @Override
        public void commitTransactionWithoutTxId( LogEntry.Start startEntry ) throws IOException
        {
            if ( startEntry == null )
            {
                throw new IOException( "Unable to find start entry" );
            }
            try
            {
                injectedTxValidator.assertInjectionAllowed( startEntry.getLastCommittedTxWhenTransactionStarted() );
            }
            catch ( XAException e )
            {
                throw new IOException( e );
            }

            LogEntry.OnePhaseCommit commit = new LogEntry.OnePhaseCommit(
                    startEntry.getIdentifier(), nextTxId, System.currentTimeMillis() );

            logEntryWriter.writeLogEntry( commit, writeBuffer );
            // need to manually force since xaRm.commit will not do it (transaction marked as recovered)
            forceMode.force( writeBuffer );
            Xid xid = startEntry.getXid();
            try
            {
                XaTransaction xaTx = xaRm.getXaTransaction( xid );
                xaTx.setCommitTxId( nextTxId );
                positionCache.cacheStartPosition( nextTxId, startEntry, logVersion );
                xaRm.commit( xid, true );
                LogEntry doneEntry = new LogEntry.Done( startEntry.getIdentifier() );
                logEntryWriter.writeLogEntry( doneEntry, writeBuffer );
                xidIdentMap.remove( startEntry.getIdentifier() );
                recoveredTxMap.remove( startEntry.getIdentifier() );
            }
            catch ( XAException e )
            {
                throw new IOException( e );
            }
        }

        public void bind( ForceMode forceMode, long nextTxId )
        {
            this.forceMode = forceMode;
            this.nextTxId = nextTxId;
        }
    }

    private class TimeWrittenConsumer implements Consumer<LogEntry, IOException>
    {
        private long timeWritten = -1;

        @Override
        public boolean accept( LogEntry logEntry ) throws IOException
        {
            if ( logEntry instanceof Start )
            {
                timeWritten = ((Start) logEntry).getTimeWritten();
                return false;
            }
            return true;
        }

        public long getTimeWritten()
        {
            return timeWritten;
        }
    }

    private class SkipPrepareLogEntryWriter implements Consumer<LogEntry, IOException>
    {
        private final int identifier;
        private final LogBuffer targetBuffer;
        private boolean found = false;

        private SkipPrepareLogEntryWriter( int identifier, LogBuffer targetBuffer )
        {
            this.identifier = identifier;
            this.targetBuffer = targetBuffer;
        }

        @Override
        public boolean accept( LogEntry logEntry ) throws IOException
        {
            // TODO For now just skip Prepare entries
            if ( logEntry.getIdentifier() != identifier )
            {
                return true;
            }
            if ( logEntry instanceof LogEntry.Prepare )
            {
                return false;
            }
            if ( logEntry instanceof LogEntry.Start || logEntry instanceof LogEntry.Command )
            {
                logEntryWriter.writeLogEntry( logEntry, targetBuffer );
                found = true;
            }
            else
            {
                throw new RuntimeException( "Expected start or command entry but found: " + logEntry );
            }
            return true;
        }

        public boolean hasFound()
        {
            return found;
        }
    }

    private class RecoveryConsumer implements Consumer<LogEntry, IOException>
    {
        private final EntryCountingLogHandler counter;

        private RecoveryConsumer( EntryCountingLogHandler counter )
        {
            this.counter = counter;
        }

        @Override
        public boolean accept( LogEntry entry ) throws IOException
        {
            switch( entry.getType() )
            {
                case LogEntry.TX_START:
                    counter.startEntry( (Start) entry );
                    break;
                case LogEntry.COMMAND:
                    counter.commandEntry( (LogEntry.Command) entry );
                    break;
                case LogEntry.TX_PREPARE:
                    counter.prepareEntry( (LogEntry.Prepare) entry );
                    break;
                case LogEntry.TX_1P_COMMIT:
                    counter.onePhaseCommitEntry( (LogEntry.OnePhaseCommit) entry );
                    break;
                case LogEntry.TX_2P_COMMIT:
                    counter.twoPhaseCommitEntry( (LogEntry.TwoPhaseCommit) entry );
                    break;
                case LogEntry.DONE:
                    counter.doneEntry( (LogEntry.Done) entry );
                    break;
            }
            return true;
        }

        public void startLog()
        {
            counter.startLog();
        }

        public void endLog( boolean success ) throws IOException
        {
            counter.endLog( success );
        }
    }
}<|MERGE_RESOLUTION|>--- conflicted
+++ resolved
@@ -32,6 +32,7 @@
 import java.util.List;
 import java.util.Map;
 import java.util.regex.Pattern;
+
 import javax.transaction.xa.XAException;
 import javax.transaction.xa.Xid;
 
@@ -40,7 +41,7 @@
 import org.neo4j.helpers.Pair;
 import org.neo4j.kernel.configuration.Config;
 import org.neo4j.kernel.impl.nioneo.store.FileSystemAbstraction;
-<<<<<<< HEAD
+import org.neo4j.kernel.impl.nioneo.store.StoreChannel;
 import org.neo4j.kernel.impl.nioneo.xa.LogDeserializer;
 import org.neo4j.kernel.impl.nioneo.xa.RecoveryLogDeserializer;
 import org.neo4j.kernel.impl.nioneo.xa.SlaveLogDeserializer;
@@ -52,9 +53,6 @@
 import org.neo4j.kernel.impl.nioneo.xa.command.LogWriter;
 import org.neo4j.kernel.impl.nioneo.xa.command.MasterLogWriter;
 import org.neo4j.kernel.impl.nioneo.xa.command.SlaveLogWriter;
-=======
-import org.neo4j.kernel.impl.nioneo.store.StoreChannel;
->>>>>>> 83c1ca0d
 import org.neo4j.kernel.impl.transaction.TransactionStateFactory;
 import org.neo4j.kernel.impl.transaction.xaframework.LogEntry.Start;
 import org.neo4j.kernel.impl.transaction.xaframework.LogExtractor.LogLoader;
@@ -68,7 +66,6 @@
 import org.neo4j.kernel.impl.util.StringLogger;
 import org.neo4j.kernel.logging.Logging;
 import org.neo4j.kernel.monitoring.ByteCounterMonitor;
-import org.neo4j.kernel.monitoring.MonitoredReadableByteChannel;
 import org.neo4j.kernel.monitoring.Monitors;
 
 /**
@@ -165,8 +162,7 @@
         msgLog = logging.getMessagesLog( getClass() );
 
         this.partialTransactionCopier = new PartialTransactionCopier( sharedBuffer, commandReaderFactory,
-                commandWriterFactory, msgLog, positionCache, this, logEntryWriter, xidIdentMap,
-                monitors.newMonitor( ByteCounterMonitor.class, getClass(), "copier" ) );
+                commandWriterFactory, msgLog, positionCache, this, logEntryWriter, xidIdentMap );
         this.injectedTxValidator = injectedTxValidator;
         logWriterSPI = new SomethingOrOtherSPI();
 
@@ -253,27 +249,8 @@
         else
         {
             logVersion = xaTf.getCurrentVersion();
-<<<<<<< HEAD
-
-            /* This is for compensating for that, during rotation, renaming the active log
-             * file and updating the log version via xaTf isn't atomic. First the file gets
-             * renamed and then the version is updated. If a crash occurs in between those
-             * two we need to detect and repair it the next startup...
-             * and here's the code for doing that. */
-            boolean logVersionChanged = false;
-            while ( fileSystem.fileExists( getFileName( logVersion ) ) )
-            {
-                logVersion++;
-                logVersionChanged = true;
-            }
-            if ( logVersionChanged )
-            {
-                xaTf.setVersion( logVersion );
-            }
-=======
+
             determineLogVersionFromArchivedFiles();
-
->>>>>>> 83c1ca0d
 
             long lastTxId = xaTf.getLastCommittedTx();
             VersionAwareLogEntryReader.writeLogHeader( sharedBuffer, logVersion, lastTxId );
@@ -513,22 +490,12 @@
 
     private void fixDualLogFiles( File activeLog, File oldLog ) throws IOException
     {
-<<<<<<< HEAD
-        FileChannel activeLogChannel = fileSystem.open( activeLog, "r" );
-        long[] activeLogHeader = VersionAwareLogEntryReader.readLogHeader( ByteBuffer.allocate( 16 ),
-                activeLogChannel, false );
+        StoreChannel activeLogChannel = fileSystem.open( activeLog, "r" );
+        long[] activeLogHeader = VersionAwareLogEntryReader.readLogHeader( ByteBuffer.allocate( 16 ), activeLogChannel, false );
         activeLogChannel.close();
 
-        FileChannel oldLogChannel = fileSystem.open( oldLog, "r" );
+        StoreChannel oldLogChannel = fileSystem.open( oldLog, "r" );
         long[] oldLogHeader = VersionAwareLogEntryReader.readLogHeader( ByteBuffer.allocate( 16 ), oldLogChannel, false );
-=======
-        StoreChannel activeLogChannel = fileSystem.open( activeLog, "r" );
-        long[] activeLogHeader = LogIoUtils.readLogHeader( ByteBuffer.allocate( 16 ), activeLogChannel, false );
-        activeLogChannel.close();
-
-        StoreChannel oldLogChannel = fileSystem.open( oldLog, "r" );
-        long[] oldLogHeader = LogIoUtils.readLogHeader( ByteBuffer.allocate( 16 ), oldLogChannel, false );
->>>>>>> 83c1ca0d
         oldLogChannel.close();
 
         if ( oldLogHeader == null )
@@ -566,13 +533,8 @@
             throw new IOException( "Logical log[" + logFileName + "] not found" );
         }
 
-<<<<<<< HEAD
-        FileChannel channel = fileSystem.open( logFileName, "rw" );
+        StoreChannel channel = fileSystem.open( logFileName, "rw" );
         long[] header = VersionAwareLogEntryReader.readLogHeader( ByteBuffer.allocate( 16 ), channel, false );
-=======
-        StoreChannel channel = fileSystem.open( logFileName, "rw" );
-        long[] header = LogIoUtils.readLogHeader( ByteBuffer.allocate( 16 ), channel, false );
->>>>>>> 83c1ca0d
         try
         {
             FileUtils.truncateFile( channel, endPosition );
@@ -682,14 +644,6 @@
         // Even though we use the archived files to tell the next-in-line log version, if there are no files present
         // we need a fallback. By default, we fall back to logVersion, so just set that and then run the relevant logic.
         logVersion = header[0];
-<<<<<<< HEAD
-
-        /* This is for compensating for that, during rotation, renaming the active log
-         * file and updating the log version via xaTf isn't atomic. First the file gets
-         * renamed and then the version is updated. If a crash occurs in between those
-         * two we need to detect and repair it the next startup */
-        xaTf.setVersion( logVersion );
-=======
         determineLogVersionFromArchivedFiles();
 
         // If the header contained the wrong version, we need to change it. This can happen during store copy or backup,
@@ -697,18 +651,16 @@
         if(header[0] != logVersion)
         {
             ByteBuffer buff = ByteBuffer.allocate( 64 );
-            LogIoUtils.writeLogHeader( buff, logVersion, header[1] );
+            VersionAwareLogEntryReader.writeLogHeader( buff, logVersion, header[1] );
             fileChannel.write( buff, 0 );
         }
->>>>>>> 83c1ca0d
 
         long lastCommittedTx = header[1];
         previousLogLastCommittedTx = lastCommittedTx;
         positionCache.putHeader( logVersion, previousLogLastCommittedTx );
         msgLog.logMessage( "[" + logFileName + "] logVersion=" + logVersion +
                 " with committed tx=" + lastCommittedTx, true );
-<<<<<<< HEAD
-        fileChannel = new BufferedFileChannel( fileChannel );
+        fileChannel = new BufferedFileChannel( fileChannel, bufferMonitor );
 
         RecoveryLogDeserializer reader = new RecoveryLogDeserializer( sharedBuffer, commandReaderFactory );
 
@@ -727,13 +679,6 @@
             success = false;
         }
         finally
-=======
-        long logEntriesFound = 0;
-        long lastEntryPos = fileChannel.position();
-        fileChannel = new BufferedFileChannel( fileChannel, bufferMonitor );
-        LogEntry entry;
-        while ( (entry = readEntry()) != null )
->>>>>>> 83c1ca0d
         {
             counter.endLog( success );
         }
@@ -842,16 +787,14 @@
         return new BufferedFileChannel( channel, bufferMonitor );
     }
 
-    private void extractPreparedTransactionFromLog( int identifier,
-                                                    StoreChannel logChannel,
-                                                    LogBuffer targetBuffer ) throws IOException
+    private void extractPreparedTransactionFromLog( int identifier, StoreChannel logChannel, LogBuffer targetBuffer )
+            throws IOException
     {
         LogEntry.Start startEntry = xidIdentMap.get( identifier );
         logChannel.position( startEntry.getStartPosition() );
         long startedAt = sharedBuffer.position();
 
-        LogDeserializer deserializer =
-                new LogDeserializer( sharedBuffer, commandReaderFactory );
+        LogDeserializer deserializer =  new LogDeserializer( sharedBuffer, commandReaderFactory );
         SkipPrepareLogEntryWriter consumer = new SkipPrepareLogEntryWriter( identifier, targetBuffer );
         try ( Cursor<LogEntry, IOException> cursor = deserializer.cursor( logChannel ) )
         {
@@ -888,12 +831,8 @@
 
     public LogExtractor getLogExtractor( long startTxId, long endTxIdHint ) throws IOException
     {
-<<<<<<< HEAD
         return new LogExtractor( positionCache, this, commandReaderFactory, commandWriterFactory, logEntryWriter,
                 startTxId, endTxIdHint );
-=======
-        return new LogExtractor( positionCache, this, cf, startTxId, endTxIdHint );
->>>>>>> 83c1ca0d
     }
 
     public static final int MASTER_ID_REPRESENTING_NO_MASTER = -1;
@@ -1030,13 +969,6 @@
         return fileSystem.fileExists( file ) ? fileSystem.deleteFile( file ) : false;
     }
 
-<<<<<<< HEAD
-=======
-    protected LogDeserializer getLogDeserializer( ReadableByteChannel byteChannel )
-    {
-        return new LogDeserializer( byteChannel, logDeserializerMonitor );
-    }
-
     /**
      * @param logBasePath should be the log file base name, relative to the neo4j store directory.
      */
@@ -1050,7 +982,7 @@
                 File activeLogFile = new XaLogicalLogFiles( logBasePath.apply( config ), fileSystem ).getLog1FileName();
                 StoreChannel channel = fileSystem.create( activeLogFile );
                 ByteBuffer scratch = ByteBuffer.allocateDirect( 128 );
-                LogIoUtils.writeLogHeader( scratch, 0, prevCommittedId );
+                VersionAwareLogEntryReader.writeLogHeader( scratch, 0, prevCommittedId );
                 while(scratch.hasRemaining())
                 {
                     channel.write( scratch );
@@ -1061,112 +993,6 @@
         };
     }
 
-    protected class LogDeserializer
-    {
-        private final ReadableByteChannel byteChannel;
-        LogEntry.Start startEntry;
-        LogEntry.Commit commitEntry;
-
-        private final List<LogEntry> logEntries;
-
-        protected LogDeserializer( ReadableByteChannel byteChannel, ByteCounterMonitor monitor )
-        {
-            this.byteChannel = new MonitoredReadableByteChannel( byteChannel, monitor );
-            this.logEntries = new LinkedList<LogEntry>();
-        }
-
-        public boolean readAndWriteAndApplyEntry( int newXidIdentifier )
-                throws IOException
-        {
-            LogEntry entry = LogIoUtils.readEntry( sharedBuffer, byteChannel,
-                    cf );
-            if ( entry == null )
-            {
-                try
-                {
-                    intercept( logEntries );
-                    apply();
-                    return false;
-                }
-                catch ( Error e )
-                {
-                    startEntry = null;
-                    commitEntry = null;
-                    throw e;
-                }
-            }
-            entry.setIdentifier( newXidIdentifier );
-            logEntries.add( entry );
-            if ( entry instanceof LogEntry.Commit )
-            {
-                assert startEntry != null;
-                commitEntry = (LogEntry.Commit) entry;
-            }
-            else if ( entry instanceof LogEntry.Start )
-            {
-                startEntry = (LogEntry.Start) entry;
-            }
-            return true;
-        }
-
-        protected void intercept( List<LogEntry> logEntries )
-        {
-            // default do nothing
-        }
-
-        private void apply() throws IOException
-        {
-            for ( LogEntry entry : logEntries )
-            {
-                /*
-                 * You are wondering what is going on here. Let me take you on a journey
-                 * A transaction, call it A starts, prepares locally, goes to the master and commits there
-                 *  but doesn't quite make it back here, meaning its application is pending, with only the
-                 *  start, command  and possibly prepare entries but not the commit, the Xid in xidmap
-                 * Another transaction, B, does an operation that requires going to master and pull updates - does
-                 *  that, gets all transactions not present locally (hence, A as well) and injects it.
-                 *  The Start entry is the first one extracted - if we try to apply it it will throw a Start
-                 *  entry already injected exception, since the Xid will match an ongoing transaction. If we
-                 *  had written that to the log recovery would be impossible, constantly throwing the same
-                 *  exception. So first apply, then write to log.
-                 * However we cannot do that for every entry - commit must always be written to log first, then
-                 *  applied because a crash in the mean time could cause partially applied transactions.
-                 *  The start entry does not have this problem because if it fails nothing will ever be applied -
-                 *  the same goes for commands but we don't care about those.
-                 */
-                if ( entry instanceof Start )
-                {
-                    ((Start) entry).setStartPosition( writeBuffer.getFileChannelPosition() );
-                    applyEntry( entry );
-                    LogIoUtils.writeLogEntry( entry, writeBuffer );
-                }
-                else
-                {
-                    LogIoUtils.writeLogEntry( entry, writeBuffer );
-                    if ( entry instanceof LogEntry.Commit )
-                    {
-                        /*
-                         * Just writeOut(), don't force or performance will be impacted severely.
-                         */
-                        writeBuffer.writeOut();
-                    }
-                    applyEntry( entry );
-                }
-            }
-        }
-
-        protected Start getStartEntry()
-        {
-            return startEntry;
-        }
-
-        protected Commit getCommitEntry()
-        {
-            return commitEntry;
-        }
-    }
-
->>>>>>> 83c1ca0d
     private long[] readLogHeader( ReadableByteChannel source, String message ) throws IOException
     {
         try
