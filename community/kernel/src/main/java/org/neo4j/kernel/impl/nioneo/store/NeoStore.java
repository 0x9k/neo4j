--- conflicted
+++ resolved
@@ -34,17 +34,10 @@
 import org.neo4j.kernel.IdGeneratorFactory;
 import org.neo4j.kernel.IdType;
 import org.neo4j.kernel.configuration.Config;
-<<<<<<< HEAD
-import org.neo4j.kernel.impl.nioneo.store.windowpool.WindowPoolFactory;
 import org.neo4j.kernel.impl.transaction.xaframework.LogVersionRepository;
-=======
-import org.neo4j.kernel.impl.transaction.RemoteTxHook;
->>>>>>> 8a6c706c
 import org.neo4j.kernel.impl.util.Bits;
 import org.neo4j.kernel.impl.util.StringLogger;
 import org.neo4j.kernel.monitoring.Monitors;
-
-import static java.lang.String.format;
 
 import static java.lang.String.format;
 
@@ -98,12 +91,7 @@
     private final AtomicLong lastCommittingTx = new AtomicLong( -1 );
     private OutOfOrderSequence lastClosedTx;
     private final AtomicLong latestConstraintIntroducingTx = new AtomicLong( -1 );
-<<<<<<< HEAD
-    private final int REL_GRAB_SIZE;
-=======
-
     private final int relGrabSize;
->>>>>>> 8a6c706c
 
     public NeoStore( File fileName,
                      Config conf,
@@ -125,12 +113,7 @@
         this.nodeStore = nodeStore;
         this.schemaStore = schemaStore;
         this.relGroupStore = relGroupStore;
-<<<<<<< HEAD
-        REL_GRAB_SIZE = conf.get( Configuration.relationship_grab_size );
-=======
         relGrabSize = conf.get( Configuration.relationship_grab_size );
-        this.txHook = txHook;
->>>>>>> 8a6c706c
 
         /* [MP:2012-01-03] Fix for the problem in 1.5.M02 where store version got upgraded but
          * corresponding store version record was not added. That record was added in the release
@@ -224,45 +207,34 @@
         }
     }
 
-<<<<<<< HEAD
-    private void insertRecord( int recordPosition, long value )
-=======
     /**
      * This runs as part of verifyFileSizeAndTruncate, which runs before the store file has been
      * mapped in the page cache. It is therefore okay for it to access the file channel directly.
      */
     private void insertRecord( int recordPosition, long value ) throws IOException
->>>>>>> 8a6c706c
-    {
-        try
-        {
-            StoreChannel channel = getFileChannel();
-            long previousPosition = channel.position();
-            channel.position( RECORD_SIZE * recordPosition );
-            int trail = (int) (channel.size()-channel.position());
-            ByteBuffer trailBuffer = null;
-            if ( trail > 0 )
-            {
-                trailBuffer = ByteBuffer.allocate( trail );
-                channel.read( trailBuffer );
-                trailBuffer.flip();
-            }
-            ByteBuffer buffer = ByteBuffer.allocate( RECORD_SIZE );
-            buffer.put( Record.IN_USE.byteValue() );
-            buffer.putLong( value );
-            buffer.flip();
-            channel.position( RECORD_SIZE * recordPosition );
-            channel.write( buffer );
-            if ( trail > 0 )
-            {
-                channel.write( trailBuffer );
-            }
-            channel.position( previousPosition );
-        }
-        catch ( IOException e )
-        {
-            throw new RuntimeException( e );
-        }
+    {
+        StoreChannel channel = getFileChannel();
+        long previousPosition = channel.position();
+        channel.position( RECORD_SIZE * recordPosition );
+        int trail = (int) (channel.size()-channel.position());
+        ByteBuffer trailBuffer = null;
+        if ( trail > 0 )
+        {
+            trailBuffer = ByteBuffer.allocate( trail );
+            channel.read( trailBuffer );
+            trailBuffer.flip();
+        }
+        ByteBuffer buffer = ByteBuffer.allocate( RECORD_SIZE );
+        buffer.put( Record.IN_USE.byteValue() );
+        buffer.putLong( value );
+        buffer.flip();
+        channel.position( RECORD_SIZE * recordPosition );
+        channel.write( buffer );
+        if ( trail > 0 )
+        {
+            channel.write( trailBuffer );
+        }
+        channel.position( previousPosition );
     }
 
     /**
@@ -310,29 +282,17 @@
 
     public void flushNeoStoreOnly()
     {
-        try
-        {
-            storeFile.flush();
-        }
-        catch ( IOException e )
-        {
-            throw new UnderlyingStorageException( "Failed to flush and force the NeoStore", e );
-        }
-<<<<<<< HEAD
-
         ensureLastCommittingTransactionIdRead();
         setRecord( LATEST_TX_POSITION, lastCommittingTx.get() );
 
-        super.flushAll();
-        relTypeStore.flushAll();
-        labelTokenStore.flushAll();
-        propStore.flushAll();
-        relStore.flushAll();
-        nodeStore.flushAll();
-        schemaStore.flushAll();
-        relGroupStore.flushAll();
-=======
->>>>>>> 8a6c706c
+        try
+        {
+            storeFile.flush();
+        }
+        catch ( IOException e )
+        {
+            throw new UnderlyingStorageException( "Failed to flush and force the NeoStore", e );
+        }
     }
 
     @Override
@@ -493,69 +453,15 @@
         setRecord( VERSION_POSITION, version );
     }
 
-<<<<<<< HEAD
     @Override
     public synchronized long incrementAndGetVersion()
     {
     	long current = getCurrentLogVersion();
         long newLogVersion = current + 1;
         setCurrentLogVersion( newLogVersion );
-        super.flushAll();
+        super.flush();
         return newLogVersion;
     }
-
-//    public synchronized void setLastCommittedTx( long txId )
-//    {
-//        long current = getLastCommittedTx();
-//        if ( (current + 1) != txId && !isInRecoveryMode() )
-//        {
-//            throw new InvalidRecordException( "Could not set tx commit id[" +
-//                txId + "] since the current one is[" + current + "]" );
-//        }
-//        setRecord( 3, txId );
-//        lastCommittedTx.set( txId );
-//    }
-//
-//    public long getLastCommittedTx()
-//    {
-//        long txId = lastCommittedTx.get();
-//        if ( txId == -1 )
-//        {
-//            synchronized ( this )
-//            {
-//                txId = getRecord( 3 );
-//                lastCommittedTx.compareAndSet( -1, txId ); // CAS since multiple threads may pass the if check above
-//            }
-//        }
-//        return txId;
-//    }
-=======
-    public synchronized void setLastCommittedTx( long txId )
-    {
-        long current = getLastCommittedTx();
-        if ( (current + 1) != txId && !isInRecoveryMode() )
-        {
-            throw new InvalidRecordException( "Could not set tx commit id[" +
-                txId + "] since the current one is[" + current + "]" );
-        }
-        setRecord( LATEST_TX_POSITION, txId );
-        lastCommittedTx.set( txId );
-    }
-
-    public long getLastCommittedTx()
-    {
-        long txId = lastCommittedTx.get();
-        if ( txId == -1 )
-        {
-            synchronized ( this )
-            {
-                txId = getRecord( LATEST_TX_POSITION );
-                lastCommittedTx.compareAndSet( -1, txId ); // CAS since multiple threads may pass the if check above
-            }
-        }
-        return txId;
-    }
->>>>>>> 8a6c706c
 
     public long getLatestConstraintIntroducingTx()
     {
@@ -907,6 +813,14 @@
     }
 
     @Override
+    public void setLastCommittingAndClosedTransactionId( long transactionId )
+    {
+        ensureLastCommittingTransactionIdRead();
+        lastCommittingTx.set( transactionId );
+        lastClosedTx.set( transactionId );
+    }
+
+    @Override
     public void transactionClosed( long transactionId )
     {
         lastClosedTx.offer( transactionId );
