/*
 * Copyright (c) 2002-2016 "Neo Technology,"
 * Network Engine for Objects in Lund AB [http://neotechnology.com]
 *
 * This file is part of Neo4j.
 *
 * Neo4j is free software: you can redistribute it and/or modify
 * it under the terms of the GNU General Public License as published by
 * the Free Software Foundation, either version 3 of the License, or
 * (at your option) any later version.
 *
 * This program is distributed in the hope that it will be useful,
 * but WITHOUT ANY WARRANTY; without even the implied warranty of
 * MERCHANTABILITY or FITNESS FOR A PARTICULAR PURPOSE.  See the
 * GNU General Public License for more details.
 *
 * You should have received a copy of the GNU General Public License
 * along with this program.  If not, see <http://www.gnu.org/licenses/>.
 */
package org.neo4j.kernel.impl.transaction;

import org.junit.Test;

import org.neo4j.kernel.impl.transaction.log.LogPosition;
import org.neo4j.kernel.impl.transaction.log.TransactionMetadataCache;

import static org.junit.Assert.assertEquals;
import static org.junit.Assert.assertNull;
import static org.junit.Assert.fail;

public class TransactionMetadataCacheTest
{
    @Test
    public void shouldReturnNullWhenMissingATxInTheCache()
    {
        // given
        final TransactionMetadataCache cache = new TransactionMetadataCache( 2 );

        // when
        final TransactionMetadataCache.TransactionMetadata metadata = cache.getTransactionMetadata( 42 );

        // then
        assertNull( metadata );
    }

    @Test
    public void shouldReturnTheTxValueTIfInTheCached()
    {
        // given
        final TransactionMetadataCache cache = new TransactionMetadataCache( 2 );
        final LogPosition position = new LogPosition( 3, 4 );
        final int txId = 42;
        final int masterId = 0;
        final int authorId = 1;
        final int checksum = 2;
        final long timestamp = System.currentTimeMillis();

        // when
        cache.cacheTransactionMetadata( txId, position, masterId, authorId, checksum, timestamp );
        final TransactionMetadataCache.TransactionMetadata metadata = cache.getTransactionMetadata( txId );

        // then
        assertEquals(
                new TransactionMetadataCache.TransactionMetadata( masterId, authorId, position, checksum, timestamp ),
                metadata );
    }

    @Test
    public void shouldThrowWhenCachingATxWithNegativeOffsetPosition()
    {
        // given
        final TransactionMetadataCache cache = new TransactionMetadataCache( 2 );
        final LogPosition position = new LogPosition( 3, -1 );
        final int txId = 42;
        final int masterId = 0;
        final int authorId = 1;
        final int checksum = 2;
        final long timestamp = System.currentTimeMillis();

        // when
        try
        {
            cache.cacheTransactionMetadata( txId, position, masterId, authorId, checksum, timestamp );
            fail();
        } catch (RuntimeException ex) {
            assertEquals( "StartEntry.position is " + position, ex.getMessage() );
        }
    }

    @Test
    public void shouldClearTheCache()
    {
        // given
        final TransactionMetadataCache cache = new TransactionMetadataCache( 2 );
        final LogPosition position = new LogPosition( 3, 4 );
        final int txId = 42;
        final int masterId = 0;
        final int authorId = 1;
        final int checksum = 2;
        final long timestamp = System.currentTimeMillis();

        // when
<<<<<<< HEAD
        cache.cacheTransactionMetadata( txId, position, masterId, authorId, checksum );
=======
        cache.cacheTransactionMetadata( txId, position, masterId, authorId, checksum, timestamp );
        cache.putHeader( 5, 3 );
>>>>>>> f81a2ce4
        cache.clear();
        final TransactionMetadataCache.TransactionMetadata metadata = cache.getTransactionMetadata( txId );

        // then
        assertNull( metadata );
    }
}<|MERGE_RESOLUTION|>--- conflicted
+++ resolved
@@ -100,12 +100,7 @@
         final long timestamp = System.currentTimeMillis();
 
         // when
-<<<<<<< HEAD
-        cache.cacheTransactionMetadata( txId, position, masterId, authorId, checksum );
-=======
         cache.cacheTransactionMetadata( txId, position, masterId, authorId, checksum, timestamp );
-        cache.putHeader( 5, 3 );
->>>>>>> f81a2ce4
         cache.clear();
         final TransactionMetadataCache.TransactionMetadata metadata = cache.getTransactionMetadata( txId );
 
