--- conflicted
+++ resolved
@@ -19,43 +19,29 @@
  */
 package org.neo4j.kernel.impl.event;
 
-<<<<<<< HEAD
-import static org.junit.Assert.assertTrue;
-import static org.junit.Assert.fail;
-
-=======
-import java.io.IOException;
-import java.nio.channels.ReadableByteChannel;
-import java.util.Collection;
->>>>>>> 8a6c706c
 import java.util.concurrent.Callable;
 
 import org.junit.Ignore;
 import org.junit.Rule;
 import org.junit.Test;
+
 import org.neo4j.graphdb.GraphDatabaseService;
 import org.neo4j.graphdb.event.ErrorState;
 import org.neo4j.graphdb.event.KernelEventHandler;
 import org.neo4j.test.EphemeralFileSystemRule;
 
-<<<<<<< HEAD
-// TODO 2.2-future 
+import static org.junit.Assert.assertTrue;
+import static org.junit.Assert.fail;
+
+//TODO 2.2-future
 @Ignore("Fix for 2.2")
-=======
-import static java.lang.Boolean.TRUE;
-import static java.util.Arrays.asList;
-import static org.hamcrest.Matchers.containsString;
-import static org.junit.Assert.*;
-
->>>>>>> 8a6c706c
 public class TestKernelPanic
 {
     private static final int COUNT = 100000;
-	
+
     @Test( timeout = 10000 )
     public void panicTest() throws Exception
     {
-<<<<<<< HEAD
 //        BufferingLogger logger = new BufferingLogger();
 //        GraphDatabaseService graphDb = new TestGraphDatabaseFactory().setLogging(
 //                new SingleLoggingService( logger ) ).newImpermanentDatabase();
@@ -125,86 +111,6 @@
 //        // THEN
 //        assertNotOk( beginTransaction( db ) );
 //        assertNotOk( applyTransaction( ds ) );
-=======
-        BufferingLogger logger = new BufferingLogger();
-        GraphDatabaseService graphDb = new TestGraphDatabaseFactory().setLogging(
-                new SingleLoggingService( logger ) ).newImpermanentDatabase();
-        XaDataSourceManager xaDs =
-            ((GraphDatabaseAPI)graphDb).getDependencyResolver().resolveDependency( XaDataSourceManager.class );
-
-        IllBehavingXaDataSource adversarialDataSource =
-                new IllBehavingXaDataSource(UTF8.encode( "554342" ), "adversarialDataSource");
-        xaDs.registerDataSource( adversarialDataSource );
-
-        Panic panic = new Panic();
-        graphDb.registerKernelEventHandler( panic );
-
-        org.neo4j.graphdb.Transaction gdbTx = graphDb.beginTx();
-        TransactionManager txMgr = ((GraphDatabaseAPI)graphDb).getDependencyResolver()
-                .resolveDependency( TransactionManager.class );
-        Transaction tx = txMgr.getTransaction();
-
-        graphDb.createNode();
-        adversarialDataSource.getXaConnection().enlistResource( tx );
-        try
-        {
-            gdbTx.success();
-            gdbTx.finish();
-            fail( "Should fail" );
-        }
-        catch ( Exception t )
-        {
-            // It's okay, we expected this.
-            // Now just wait until we observe the kernel panicking:
-            //noinspection StatementWithEmptyBody
-            while ( !panic.panic );
-        }
-        finally
-        {
-            graphDb.unregisterKernelEventHandler( panic );
-        }
-
-        try
-        {
-            assertTrue( panic.panic );
-            assertThat("Log didn't contain expected string",
-                    logger.toString(), containsString("at org.neo4j.kernel.impl.event.TestKernelPanic.panicTest"));
-        }
-        finally
-        {
-            graphDb.shutdown();
-        }
-    }
-
-    @Test
-    public void shouldPanicOnApplyTransactionFailure() throws Exception
-    {
-        // GIVEN
-        TestGraphDatabaseFactory factory = new TestGraphDatabaseFactory();
-        factory.setTransactionInterceptorProviders( asList( interceptorProviderThatBreaksStuff() ) );
-        GraphDatabaseAPI db = (GraphDatabaseAPI) factory.newImpermanentDatabaseBuilder()
-                .setConfig( GraphDatabaseSettings.intercept_deserialized_transactions.name(), TRUE.toString() )
-                .setConfig( TransactionInterceptorProvider.class.getSimpleName() + ".breaker", TRUE.toString() )
-                .newGraphDatabase();
-        XaDataSourceManager dsManager = db.getDependencyResolver().resolveDependency( XaDataSourceManager.class );
-        XaDataSource ds = dsManager.getXaDataSource( NeoStoreXaDataSource.DEFAULT_DATA_SOURCE_NAME );
-
-        // WHEN
-        try
-        {
-            ds.applyCommittedTransaction( 2, simpleTransaction() );
-            fail( "Should have failed" );
-        }
-        catch ( BreakageException e )
-        {   // Good
-        }
-
-        // THEN
-        assertNotOk( beginTransaction( db ) );
-        assertNotOk( applyTransaction( ds ) );
-
-        db.shutdown();
->>>>>>> 8a6c706c
     }
 
     private void assertNotOk( Callable<Void> callable )
@@ -232,8 +138,6 @@
         }
         return false;
     }
-
-
 
     private Callable<Void> beginTransaction( final GraphDatabaseService db )
     {
