/*
 * Copyright (c) 2002-2016 "Neo Technology,"
 * Network Engine for Objects in Lund AB [http://neotechnology.com]
 *
 * This file is part of Neo4j.
 *
 * Neo4j is free software: you can redistribute it and/or modify
 * it under the terms of the GNU General Public License as published by
 * the Free Software Foundation, either version 3 of the License, or
 * (at your option) any later version.
 *
 * This program is distributed in the hope that it will be useful,
 * but WITHOUT ANY WARRANTY; without even the implied warranty of
 * MERCHANTABILITY or FITNESS FOR A PARTICULAR PURPOSE.  See the
 * GNU General Public License for more details.
 *
 * You should have received a copy of the GNU General Public License
 * along with this program.  If not, see <http://www.gnu.org/licenses/>.
 */
package org.neo4j.kernel.impl.api;

import org.junit.Test;

import org.neo4j.graphdb.TransactionTerminatedException;
<<<<<<< HEAD
import org.neo4j.kernel.api.security.AccessMode;
import org.neo4j.kernel.impl.proc.Procedures;
import org.neo4j.storageengine.api.StorageStatement;
=======
import org.neo4j.kernel.api.exceptions.Status;
import org.neo4j.kernel.api.labelscan.LabelScanReader;
import org.neo4j.kernel.api.labelscan.LabelScanStore;
>>>>>>> f81a2ce4

import static org.mockito.Mockito.mock;
import static org.mockito.Mockito.verify;
import static org.mockito.Mockito.when;

public class KernelStatementTest
{
    @Test(expected = TransactionTerminatedException.class)
    public void shouldThrowTerminateExceptionWhenTransactionTerminated() throws Exception
    {
        KernelTransactionImplementation transaction = mock( KernelTransactionImplementation.class );
<<<<<<< HEAD
        when( transaction.shouldBeTerminated() ).thenReturn( true );
        when( transaction.mode() ).thenReturn( AccessMode.Static.FULL );
=======
        when( transaction.getReasonIfTerminated() ).thenReturn( Status.General.UnknownFailure );
>>>>>>> f81a2ce4

        KernelStatement statement = new KernelStatement(
            transaction, null, null, mock( StorageStatement.class ), null );
        statement.acquire();

        statement.readOperations().nodeExists( 0 );
    }

    @Test
    public void shouldReleaseStorageStatementWhenForceClosed() throws Exception
    {
        // given
        StorageStatement storeStatement = mock( StorageStatement.class );
        KernelStatement statement = new KernelStatement( mock( KernelTransactionImplementation.class ),
                null, null, storeStatement, new Procedures() );
        statement.acquire();

        // when
        statement.forceClose();

        // then
        verify( storeStatement ).release();
    }
}<|MERGE_RESOLUTION|>--- conflicted
+++ resolved
@@ -22,15 +22,10 @@
 import org.junit.Test;
 
 import org.neo4j.graphdb.TransactionTerminatedException;
-<<<<<<< HEAD
 import org.neo4j.kernel.api.security.AccessMode;
 import org.neo4j.kernel.impl.proc.Procedures;
 import org.neo4j.storageengine.api.StorageStatement;
-=======
 import org.neo4j.kernel.api.exceptions.Status;
-import org.neo4j.kernel.api.labelscan.LabelScanReader;
-import org.neo4j.kernel.api.labelscan.LabelScanStore;
->>>>>>> f81a2ce4
 
 import static org.mockito.Mockito.mock;
 import static org.mockito.Mockito.verify;
@@ -42,12 +37,8 @@
     public void shouldThrowTerminateExceptionWhenTransactionTerminated() throws Exception
     {
         KernelTransactionImplementation transaction = mock( KernelTransactionImplementation.class );
-<<<<<<< HEAD
-        when( transaction.shouldBeTerminated() ).thenReturn( true );
+        when( transaction.getReasonIfTerminated() ).thenReturn( Status.Transaction.Terminated );
         when( transaction.mode() ).thenReturn( AccessMode.Static.FULL );
-=======
-        when( transaction.getReasonIfTerminated() ).thenReturn( Status.General.UnknownFailure );
->>>>>>> f81a2ce4
 
         KernelStatement statement = new KernelStatement(
             transaction, null, null, mock( StorageStatement.class ), null );
