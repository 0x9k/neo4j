/**
 * Copyright (c) 2002-2014 "Neo Technology,"
 * Network Engine for Objects in Lund AB [http://neotechnology.com]
 *
 * This file is part of Neo4j.
 *
 * Neo4j is free software: you can redistribute it and/or modify
 * it under the terms of the GNU General Public License as published by
 * the Free Software Foundation, either version 3 of the License, or
 * (at your option) any later version.
 *
 * This program is distributed in the hope that it will be useful,
 * but WITHOUT ANY WARRANTY; without even the implied warranty of
 * MERCHANTABILITY or FITNESS FOR A PARTICULAR PURPOSE.  See the
 * GNU General Public License for more details.
 *
 * You should have received a copy of the GNU General Public License
 * along with this program.  If not, see <http://www.gnu.org/licenses/>.
 */
package org.neo4j.test;

import java.io.File;
import java.io.IOException;
import java.nio.ByteBuffer;
import java.util.ArrayList;
import java.util.Arrays;
import java.util.HashMap;
import java.util.List;
import java.util.Map;
<<<<<<< HEAD
import java.util.concurrent.atomic.AtomicInteger;

=======
>>>>>>> 1492b144
import javax.transaction.xa.Xid;

import org.neo4j.helpers.Pair;
import org.neo4j.helpers.Predicate;
import org.neo4j.kernel.impl.nioneo.store.FileSystemAbstraction;
<<<<<<< HEAD
=======
import org.neo4j.kernel.impl.nioneo.store.StoreChannel;
import org.neo4j.kernel.impl.nioneo.xa.NeoStoreXaDataSource;
>>>>>>> 1492b144
import org.neo4j.kernel.impl.transaction.TxLog;
import org.neo4j.kernel.impl.transaction.XidImpl;
import org.neo4j.kernel.impl.transaction.xaframework.DirectMappedLogBuffer;
import org.neo4j.kernel.impl.transaction.xaframework.LogBuffer;
import org.neo4j.kernel.impl.transaction.xaframework.LogEntry;
import org.neo4j.kernel.impl.transaction.xaframework.LogIoUtils;
import org.neo4j.kernel.impl.util.DumpLogicalLog.CommandFactory;
import org.neo4j.kernel.monitoring.ByteCounterMonitor;
import org.neo4j.kernel.monitoring.Monitors;

<<<<<<< HEAD
import static java.lang.Math.max;
import static java.util.Arrays.asList;

=======
>>>>>>> 1492b144
import static org.hamcrest.core.Is.is;
import static org.junit.Assert.assertThat;
import static org.junit.Assert.fail;

<<<<<<< HEAD
import static org.neo4j.kernel.impl.nioneo.xa.NeoStoreXaDataSource.LOGICAL_LOG_DEFAULT_NAME;
import static org.neo4j.kernel.impl.transaction.xaframework.LogIoUtils.readEntry;
import static org.neo4j.kernel.impl.transaction.xaframework.LogIoUtils.writeLogEntry;
import static org.neo4j.kernel.impl.transaction.xaframework.XaLogicalLog.getHighestHistoryLogVersion;
import static org.neo4j.kernel.impl.transaction.xaframework.XaLogicalLog.getHistoryFileName;
=======
import static org.neo4j.kernel.impl.transaction.xaframework.LogIoUtils.readEntry;
import static org.neo4j.kernel.impl.transaction.xaframework.LogIoUtils.writeLogEntry;
>>>>>>> 1492b144

/**
 * Utility for reading and filtering logical logs as well as tx logs.
 *
 * @author Mattias Persson
 */
public class LogTestUtils
{
    public static interface LogHook<RECORD> extends Predicate<RECORD>
    {
        void file( File file );

        void done( File file );
    }

    public static abstract class LogHookAdapter<RECORD> implements LogHook<RECORD>
    {
        @Override
        public void file( File file )
        {   // Do nothing
        }

        @Override
        public void done( File file )
        {   // Do nothing
        }
    }

    public static final LogHook<Pair<Byte, List<byte[]>>> EVERYTHING_BUT_DONE_RECORDS =
            new LogHookAdapter<Pair<Byte,List<byte[]>>>()
    {
        @Override
        public boolean accept( Pair<Byte, List<byte[]>> item )
        {
            return item.first().byteValue() != TxLog.TX_DONE;
        }
    };

    public static final LogHook<Pair<Byte, List<byte[]>>> NO_FILTER = new LogHookAdapter<Pair<Byte,List<byte[]>>>()
    {
        @Override
        public boolean accept( Pair<Byte, List<byte[]>> item )
        {
            return true;
        }
    };

    public static final LogHook<Pair<Byte, List<byte[]>>> PRINT_DANGLING = new LogHook<Pair<Byte,List<byte[]>>>()
    {
        private final Map<ByteArray,List<Xid>> xids = new HashMap<>();

        @Override
        public boolean accept( Pair<Byte, List<byte[]>> item )
        {
            if ( item.first().byteValue() == TxLog.BRANCH_ADD )
            {
                ByteArray key = new ByteArray( item.other().get( 0 ) );
                List<Xid> list = xids.get( key );
                if ( list == null )
                {
                    list = new ArrayList<>();
                    xids.put( key, list );
                }
                Xid xid = new XidImpl( item.other().get( 0 ), item.other().get( 1 ) );
                list.add( xid );
            }
            else if ( item.first().byteValue() == TxLog.TX_DONE )
            {
                List<Xid> removed = xids.remove( new ByteArray( item.other().get( 0 ) ) );
                if ( removed == null )
                {
                    throw new IllegalArgumentException( "Not found" );
                }
            }
            return true;
        }

        @Override
        public void file( File file )
        {
            xids.clear();
            System.out.println( "=== " + file + " ===" );
        }

        @Override
        public void done( File file )
        {
            for ( List<Xid> xid : xids.values() )
            {
                System.out.println( "dangling " + xid );
            }
        }
    };

    public static final LogHook<Pair<Byte, List<byte[]>>> DUMP = new LogHook<Pair<Byte,List<byte[]>>>()
    {
        private int recordCount = 0;

        @Override
        public boolean accept( Pair<Byte, List<byte[]>> item )
        {
            System.out.println( stringifyTxLogType( item.first().byteValue() ) + ": " +
                    stringifyTxLogBody( item.other() ) );
            recordCount++;
            return true;
        }

        @Override
        public void file( File file )
        {
            System.out.println( "=== File:" + file + " ===" );
            recordCount = 0;
        }

        @Override
        public void done( File file )
        {
            System.out.println( "===> Read " + recordCount + " records from " + file );
        }
    };

    public static LogHook<LogEntry> findLastTransactionIdentifier( final AtomicInteger target )
    {
        return new LogHookAdapter<LogEntry>()
        {
            @Override
            public boolean accept( LogEntry item )
            {
                target.set( max( target.get(), item.getIdentifier() ) );
                return true;
            }
        };
    }

    private static String stringifyTxLogType( byte recordType )
    {
        switch ( recordType )
        {
        case TxLog.TX_START: return "TX_START";
        case TxLog.BRANCH_ADD: return "BRANCH_ADD";
        case TxLog.MARK_COMMIT: return "MARK_COMMIT";
        case TxLog.TX_DONE: return "TX_DONE";
        default: return "Unknown " + recordType;
        }
    }

    private static String stringifyTxLogBody( List<byte[]> list )
    {
        if ( list.size() == 2 )
        {
            return new XidImpl( list.get( 0 ), list.get( 1 ) ).toString();
        }
        else if ( list.size() == 1 )
        {
            return stripFromBranch( new XidImpl( list.get( 0 ), new byte[0] ).toString() );
        }
        throw new RuntimeException( list.toString() );
    }

    private static String stripFromBranch( String xidToString )
    {
        int index = xidToString.lastIndexOf( ", BranchId" );
        return xidToString.substring( 0, index );
    }

    private static class ByteArray
    {
        private final byte[] bytes;

        public ByteArray( byte[] bytes )
        {
            this.bytes = bytes;
        }

        @Override
        public boolean equals( Object obj )
        {
            return Arrays.equals( bytes, ((ByteArray)obj).bytes );
        }

        @Override
        public int hashCode()
        {
            return Arrays.hashCode( bytes );
        }
    }

    public static class CountingLogHook<RECORD> extends LogHookAdapter<RECORD>
    {
        private int count;

        @Override
        public boolean accept( RECORD item )
        {
            count++;
            return true;
        }

        public int getCount()
        {
            return count;
        }
    }

    public static void filterTxLog( FileSystemAbstraction fileSystem, String storeDir,
            LogHook<Pair<Byte, List<byte[]>>> filter ) throws IOException
    {
        filterTxLog( fileSystem, storeDir, filter, 0 );
    }

    public static void filterTxLog( FileSystemAbstraction fileSystem, String storeDir,
            LogHook<Pair<Byte, List<byte[]>>> filter, long startPosition ) throws IOException
    {
        for ( File file : oneOrTwo( fileSystem, new File( storeDir, "tm_tx_log" ) ) )
        {
            filterTxLog( fileSystem, file, filter, startPosition );
        }
    }

    public static void filterTxLog( FileSystemAbstraction fileSystem, File file,
            LogHook<Pair<Byte, List<byte[]>>> filter ) throws IOException
    {
        filterTxLog( fileSystem, file, filter, 0 );
    }

    public static void filterTxLog( FileSystemAbstraction fileSystem, File file,
            LogHook<Pair<Byte, List<byte[]>>> filter, long startPosition ) throws IOException
    {
        File tempFile = new File( file.getPath() + ".tmp" );
<<<<<<< HEAD
        fileSystem.deleteFile( tempFile );
        FileChannel in = fileSystem.open( file, "r" );
=======
        StoreChannel in = fileSystem.open( file, "r" );
>>>>>>> 1492b144
        in.position( startPosition );
        StoreChannel out = fileSystem.open( tempFile, "rw" );
        LogBuffer outBuffer = new DirectMappedLogBuffer( out, new Monitors().newMonitor( ByteCounterMonitor.class ) );
        ByteBuffer buffer = ByteBuffer.allocate( 1024*1024 );
        boolean changed = false;
        try
        {
            filter.file( file );
            in.read( buffer );
            buffer.flip();
            while ( buffer.hasRemaining() )
            {
                byte type = buffer.get();
                List<byte[]> xids = null;
                if ( type == TxLog.TX_START )
                {
                    xids = readXids( buffer, 1 );
                }
                else if ( type == TxLog.BRANCH_ADD )
                {
                    xids = readXids( buffer, 2 );
                }
                else if ( type == TxLog.MARK_COMMIT )
                {
                    xids = readXids( buffer, 1 );
                }
                else if ( type == TxLog.TX_DONE )
                {
                    xids = readXids( buffer, 1 );
                }
                else
                {
                    throw new IllegalArgumentException( "Unknown type:" + type + ", position:" +
                            (in.position()-buffer.remaining()) );
                }
                if ( filter.accept( Pair.of( type, xids ) ) )
                {
                    outBuffer.put( type );
                    writeXids( xids, outBuffer );
                }
                else
                {
                    changed = true;
                }
            }
        }
        finally
        {
            safeClose( in );
            outBuffer.force();
            safeClose( out );
            filter.done( file );
        }

        if ( changed )
        {
            replace( tempFile, file );
        }
        else
        {
            tempFile.delete();
        }
    }

    public static void assertLogContains( FileSystemAbstraction fileSystem, String logPath,
            LogEntry ... expectedEntries ) throws IOException
    {
<<<<<<< HEAD
=======
        StoreChannel fileChannel = fileSystem.open( new File( logPath ), "r" );
>>>>>>> 1492b144
        ByteBuffer buffer = ByteBuffer.allocateDirect( 9 + Xid.MAXGTRIDSIZE
                + Xid.MAXBQUALSIZE * 10 );
        try ( FileChannel fileChannel = fileSystem.open( new File( logPath ), "r" ) )
        {
            // Always a header
            LogIoUtils.readLogHeader( buffer, fileChannel, true );

            // Read all log entries
            List<LogEntry> entries = new ArrayList<>(  );
            CommandFactory cmdFactory = new CommandFactory();
            LogEntry entry;
            while ( (entry = LogIoUtils.readEntry( buffer, fileChannel, cmdFactory )) != null )
            {
                entries.add( entry );
            }

            // Assert entries are what we expected
            for(int entryNo=0;entryNo < expectedEntries.length; entryNo++)
            {
                LogEntry expectedEntry = expectedEntries[entryNo];
                if(entries.size() <= entryNo)
                {
                    fail("Log ended prematurely. Expected to find '" + expectedEntry.toString() + "' as log entry number "+entryNo+", instead there were no more log entries." );
                }

                LogEntry actualEntry = entries.get( entryNo );

                assertThat( "Unexpected entry at entry number " + entryNo, actualEntry, is( expectedEntry ) );
            }

            // And assert log does not contain more entries
            assertThat( "The log contained more entries than we expected!", entries.size(), is( expectedEntries.length ) );
        }
    }


    private static void replace( File tempFile, File file )
    {
        file.renameTo( new File( file.getAbsolutePath() + "." + System.currentTimeMillis() ) );
        tempFile.renameTo( file );
    }

    public static File[] filterNeostoreLogicalLog( FileSystemAbstraction fileSystem,
            String storeDir, LogHook<LogEntry> filter ) throws IOException
    {
        List<File> files = new ArrayList<>( asList(
                oneOrTwo( fileSystem, new File( storeDir, LOGICAL_LOG_DEFAULT_NAME ) ) ) );
        gatherHistoricalLogicalLogFiles( fileSystem, storeDir, files );
        for ( File file : files )
        {
            File filteredLog = filterNeostoreLogicalLog( fileSystem, file, filter );
            replace( filteredLog, file );
        }

        return files.toArray( new File[files.size()] );
    }

    private static void gatherHistoricalLogicalLogFiles( FileSystemAbstraction fileSystem, String storeDir,
            List<File> files )
    {
        long highestVersion = getHighestHistoryLogVersion( fileSystem, new File( storeDir ), LOGICAL_LOG_DEFAULT_NAME );
        for ( long version = 0; version <= highestVersion; version++ )
        {
            File versionFile = getHistoryFileName( new File( storeDir, LOGICAL_LOG_DEFAULT_NAME ), version );
            if ( fileSystem.fileExists( versionFile ) )
            {
                files.add( versionFile );
            }
        }
    }

    public static File filterNeostoreLogicalLog( FileSystemAbstraction fileSystem, File file, LogHook<LogEntry> filter )
            throws IOException
    {
        filter.file( file );
        File tempFile = new File( file.getAbsolutePath() + ".tmp" );
<<<<<<< HEAD
        fileSystem.deleteFile( tempFile );
        FileChannel in = fileSystem.open( file, "r" );
        FileChannel out = fileSystem.open( tempFile, "rw" );
=======
        StoreChannel in = fileSystem.open( file, "r" );
        StoreChannel out = fileSystem.open( tempFile, "rw" );
>>>>>>> 1492b144
        LogBuffer outBuffer = new DirectMappedLogBuffer( out, new Monitors().newMonitor( ByteCounterMonitor.class ) );
        ByteBuffer buffer = ByteBuffer.allocate( 1024*1024 );
        transferLogicalLogHeader( in, outBuffer, buffer );
        CommandFactory cf = new CommandFactory();
        try
        {
            LogEntry entry = null;
            while ( (entry = readEntry( buffer, in, cf ) ) != null )
            {
                if ( !filter.accept( entry ) )
                {
                    continue;
                }
                writeLogEntry( entry, outBuffer );
            }
        }
        finally
        {
            safeClose( in );
            outBuffer.force();
            safeClose( out );
            filter.done( file );
        }

        return tempFile;
    }

    private static void transferLogicalLogHeader( StoreChannel in, LogBuffer outBuffer,
            ByteBuffer buffer ) throws IOException
    {
        long[] header = LogIoUtils.readLogHeader( buffer, in, true );
        LogIoUtils.writeLogHeader( buffer, header[0], header[1] );
        byte[] headerBytes = new byte[buffer.limit()];
        buffer.get( headerBytes );
        outBuffer.put( headerBytes );
    }

    private static void safeClose( StoreChannel channel )
    {
        try
        {
            if ( channel != null )
            {
                channel.close();
            }
        }
        catch ( IOException e )
        {   // OK
        }
    }

    private static void writeXids( List<byte[]> xids, LogBuffer outBuffer ) throws IOException
    {
        for ( byte[] xid : xids )
        {
            outBuffer.put( (byte)xid.length );
        }
        for ( byte[] xid : xids )
        {
            outBuffer.put( xid );
        }
    }

    private static List<byte[]> readXids( ByteBuffer buffer, int count )
    {
        byte[] counts = new byte[count];
        for ( int i = 0; i < count; i++ )
        {
            counts[i] = buffer.get();
        }
        List<byte[]> xids = new ArrayList<>();
        for ( int i = 0; i < count; i++ )
        {
            xids.add( readXid( buffer, counts[i] ) );
        }
        return xids;
    }

    private static byte[] readXid( ByteBuffer buffer, byte length )
    {
        byte[] bytes = new byte[length];
        buffer.get( bytes );
        return bytes;
    }

    public static File[] oneOrTwo( FileSystemAbstraction fileSystem, File file )
    {
        List<File> files = new ArrayList<>();
        File one = new File( file.getPath() + ".1" );
        if ( fileSystem.fileExists( one ) )
        {
            files.add( one );
        }
        File two = new File( file.getPath() + ".2" );
        if ( fileSystem.fileExists( two ) )
        {
            files.add( two );
        }
        return files.toArray( new File[files.size()] );
    }

    public static NonCleanLogCopy copyLogicalLog( FileSystemAbstraction fileSystem,
            File logBaseFileName ) throws IOException
    {
        char active = '1';
        File activeLog = new File( logBaseFileName.getPath() + ".active" );
<<<<<<< HEAD
        ByteBuffer buffer = ByteBuffer.allocate( 1024 );
        File activeLogBackup;
        try ( FileChannel af = fileSystem.open( activeLog, "r" ) )
        {
            af.read( buffer );
            buffer.flip();
            activeLogBackup = new File( logBaseFileName.getPath() + ".bak.active" );
            try ( FileChannel activeCopy = fileSystem.open( activeLogBackup, "rw" ) )
            {
                activeCopy.write( buffer );
            }
        }
=======
        StoreChannel af = fileSystem.open( activeLog, "r" );
        ByteBuffer buffer = ByteBuffer.allocate( 1024 );
        af.read( buffer );
        buffer.flip();
        File activeLogBackup = new File( logBaseFileName.getPath() + ".bak.active" );
        StoreChannel activeCopy = fileSystem.open( activeLogBackup, "rw" );
        activeCopy.write( buffer );
        activeCopy.close();
        af.close();
>>>>>>> 1492b144
        buffer.flip();
        active = buffer.asCharBuffer().get();
        buffer.clear();
        File currentLog = new File( logBaseFileName.getPath() + "." + active );
<<<<<<< HEAD
        File currentLogBackup = new File( logBaseFileName.getPath() + ".bak." + active );
        try ( FileChannel source = fileSystem.open( currentLog, "r" );
              FileChannel dest = fileSystem.open( currentLogBackup, "rw" ) )
=======
        StoreChannel source = fileSystem.open( currentLog, "r" );
        File currentLogBackup = new File( logBaseFileName.getPath() + ".bak." + active );
        StoreChannel dest = fileSystem.open( currentLogBackup, "rw" );
        int read = -1;
        do
>>>>>>> 1492b144
        {
            int read = -1;
            do
            {
                read = source.read( buffer );
                buffer.flip();
                dest.write( buffer );
                buffer.clear();
            }
            while ( read == 1024 );
        }
        return new NonCleanLogCopy(
                new FileBackup( activeLog, activeLogBackup, fileSystem ),
                new FileBackup( currentLog, currentLogBackup, fileSystem ) );
    }

    private static class FileBackup
    {
        private final File file, backup;
        private final FileSystemAbstraction fileSystem;

        FileBackup( File file, File backup, FileSystemAbstraction fileSystem )
        {
            this.file = file;
            this.backup = backup;
            this.fileSystem = fileSystem;
        }

        public void restore() throws IOException
        {
            fileSystem.deleteFile( file );
            fileSystem.renameFile( backup, file );
        }
    }

    public static class NonCleanLogCopy
    {
        private final FileBackup[] backups;

        NonCleanLogCopy( FileBackup... backups )
        {
            this.backups = backups;
        }

        public void reinstate() throws IOException
        {
            for ( FileBackup backup : backups )
            {
                backup.restore();
            }
        }
    }
}<|MERGE_RESOLUTION|>--- conflicted
+++ resolved
@@ -27,21 +27,14 @@
 import java.util.HashMap;
 import java.util.List;
 import java.util.Map;
-<<<<<<< HEAD
 import java.util.concurrent.atomic.AtomicInteger;
 
-=======
->>>>>>> 1492b144
 import javax.transaction.xa.Xid;
 
 import org.neo4j.helpers.Pair;
 import org.neo4j.helpers.Predicate;
 import org.neo4j.kernel.impl.nioneo.store.FileSystemAbstraction;
-<<<<<<< HEAD
-=======
 import org.neo4j.kernel.impl.nioneo.store.StoreChannel;
-import org.neo4j.kernel.impl.nioneo.xa.NeoStoreXaDataSource;
->>>>>>> 1492b144
 import org.neo4j.kernel.impl.transaction.TxLog;
 import org.neo4j.kernel.impl.transaction.XidImpl;
 import org.neo4j.kernel.impl.transaction.xaframework.DirectMappedLogBuffer;
@@ -52,26 +45,18 @@
 import org.neo4j.kernel.monitoring.ByteCounterMonitor;
 import org.neo4j.kernel.monitoring.Monitors;
 
-<<<<<<< HEAD
 import static java.lang.Math.max;
 import static java.util.Arrays.asList;
 
-=======
->>>>>>> 1492b144
 import static org.hamcrest.core.Is.is;
 import static org.junit.Assert.assertThat;
 import static org.junit.Assert.fail;
 
-<<<<<<< HEAD
 import static org.neo4j.kernel.impl.nioneo.xa.NeoStoreXaDataSource.LOGICAL_LOG_DEFAULT_NAME;
 import static org.neo4j.kernel.impl.transaction.xaframework.LogIoUtils.readEntry;
 import static org.neo4j.kernel.impl.transaction.xaframework.LogIoUtils.writeLogEntry;
 import static org.neo4j.kernel.impl.transaction.xaframework.XaLogicalLog.getHighestHistoryLogVersion;
 import static org.neo4j.kernel.impl.transaction.xaframework.XaLogicalLog.getHistoryFileName;
-=======
-import static org.neo4j.kernel.impl.transaction.xaframework.LogIoUtils.readEntry;
-import static org.neo4j.kernel.impl.transaction.xaframework.LogIoUtils.writeLogEntry;
->>>>>>> 1492b144
 
 /**
  * Utility for reading and filtering logical logs as well as tx logs.
@@ -301,12 +286,8 @@
             LogHook<Pair<Byte, List<byte[]>>> filter, long startPosition ) throws IOException
     {
         File tempFile = new File( file.getPath() + ".tmp" );
-<<<<<<< HEAD
         fileSystem.deleteFile( tempFile );
-        FileChannel in = fileSystem.open( file, "r" );
-=======
         StoreChannel in = fileSystem.open( file, "r" );
->>>>>>> 1492b144
         in.position( startPosition );
         StoreChannel out = fileSystem.open( tempFile, "rw" );
         LogBuffer outBuffer = new DirectMappedLogBuffer( out, new Monitors().newMonitor( ByteCounterMonitor.class ) );
@@ -374,13 +355,9 @@
     public static void assertLogContains( FileSystemAbstraction fileSystem, String logPath,
             LogEntry ... expectedEntries ) throws IOException
     {
-<<<<<<< HEAD
-=======
-        StoreChannel fileChannel = fileSystem.open( new File( logPath ), "r" );
->>>>>>> 1492b144
         ByteBuffer buffer = ByteBuffer.allocateDirect( 9 + Xid.MAXGTRIDSIZE
                 + Xid.MAXBQUALSIZE * 10 );
-        try ( FileChannel fileChannel = fileSystem.open( new File( logPath ), "r" ) )
+        try ( StoreChannel fileChannel = fileSystem.open( new File( logPath ), "r" ) )
         {
             // Always a header
             LogIoUtils.readLogHeader( buffer, fileChannel, true );
@@ -454,14 +431,9 @@
     {
         filter.file( file );
         File tempFile = new File( file.getAbsolutePath() + ".tmp" );
-<<<<<<< HEAD
         fileSystem.deleteFile( tempFile );
-        FileChannel in = fileSystem.open( file, "r" );
-        FileChannel out = fileSystem.open( tempFile, "rw" );
-=======
         StoreChannel in = fileSystem.open( file, "r" );
         StoreChannel out = fileSystem.open( tempFile, "rw" );
->>>>>>> 1492b144
         LogBuffer outBuffer = new DirectMappedLogBuffer( out, new Monitors().newMonitor( ByteCounterMonitor.class ) );
         ByteBuffer buffer = ByteBuffer.allocate( 1024*1024 );
         transferLogicalLogHeader( in, outBuffer, buffer );
@@ -568,45 +540,25 @@
     {
         char active = '1';
         File activeLog = new File( logBaseFileName.getPath() + ".active" );
-<<<<<<< HEAD
         ByteBuffer buffer = ByteBuffer.allocate( 1024 );
         File activeLogBackup;
-        try ( FileChannel af = fileSystem.open( activeLog, "r" ) )
+        try ( StoreChannel af = fileSystem.open( activeLog, "r" ) )
         {
             af.read( buffer );
             buffer.flip();
             activeLogBackup = new File( logBaseFileName.getPath() + ".bak.active" );
-            try ( FileChannel activeCopy = fileSystem.open( activeLogBackup, "rw" ) )
+            try ( StoreChannel activeCopy = fileSystem.open( activeLogBackup, "rw" ) )
             {
                 activeCopy.write( buffer );
             }
         }
-=======
-        StoreChannel af = fileSystem.open( activeLog, "r" );
-        ByteBuffer buffer = ByteBuffer.allocate( 1024 );
-        af.read( buffer );
-        buffer.flip();
-        File activeLogBackup = new File( logBaseFileName.getPath() + ".bak.active" );
-        StoreChannel activeCopy = fileSystem.open( activeLogBackup, "rw" );
-        activeCopy.write( buffer );
-        activeCopy.close();
-        af.close();
->>>>>>> 1492b144
         buffer.flip();
         active = buffer.asCharBuffer().get();
         buffer.clear();
         File currentLog = new File( logBaseFileName.getPath() + "." + active );
-<<<<<<< HEAD
         File currentLogBackup = new File( logBaseFileName.getPath() + ".bak." + active );
-        try ( FileChannel source = fileSystem.open( currentLog, "r" );
-              FileChannel dest = fileSystem.open( currentLogBackup, "rw" ) )
-=======
-        StoreChannel source = fileSystem.open( currentLog, "r" );
-        File currentLogBackup = new File( logBaseFileName.getPath() + ".bak." + active );
-        StoreChannel dest = fileSystem.open( currentLogBackup, "rw" );
-        int read = -1;
-        do
->>>>>>> 1492b144
+        try ( StoreChannel source = fileSystem.open( currentLog, "r" );
+              StoreChannel dest = fileSystem.open( currentLogBackup, "rw" ) )
         {
             int read = -1;
             do
