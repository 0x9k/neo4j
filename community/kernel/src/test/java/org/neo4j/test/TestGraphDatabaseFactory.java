--- conflicted
+++ resolved
@@ -26,30 +26,22 @@
 import org.neo4j.graphdb.factory.GraphDatabaseFactory;
 import org.neo4j.kernel.extension.KernelExtensionFactory;
 import org.neo4j.kernel.impl.nioneo.store.FileSystemAbstraction;
-<<<<<<< HEAD
-import org.neo4j.kernel.impl.util.StringLogger;
 import org.neo4j.kernel.logging.Logging;
-import org.neo4j.kernel.logging.SingleLoggingService;
-=======
-import org.neo4j.kernel.logging.Logging;
->>>>>>> f26fcad2
 
 /**
  * Test factory for graph databases
  */
 public class TestGraphDatabaseFactory extends GraphDatabaseFactory
 {
-    private Logging overrideLoggingAndUseThis;
-
     public TestGraphDatabaseFactory()
     {
        super( new TestGraphDatabaseFactoryState() );
     }
 
-    public TestGraphDatabaseFactory(Logging logging)
+    public TestGraphDatabaseFactory( Logging logging )
     {
         super( new TestGraphDatabaseFactoryState() );
-        this.overrideLoggingAndUseThis = logging;
+        setLogging( logging );
     }
 
     public GraphDatabaseService newImpermanentDatabase()
@@ -67,7 +59,6 @@
         return newImpermanentDatabaseBuilder( ImpermanentGraphDatabase.PATH );
     }
 
-<<<<<<< HEAD
     @Override
     protected TestGraphDatabaseFactoryState getCurrentState()
     {
@@ -90,6 +81,12 @@
         getCurrentState().setFileSystem( fileSystem );
         return this;
     }
+    
+    public TestGraphDatabaseFactory setLogging( Logging logging )
+    {
+        getCurrentState().setLogging( logging );
+        return this;
+    }
 
     @Override
     public TestGraphDatabaseFactory addKernelExtensions( Iterable<KernelExtensionFactory<?>> newKernelExtensions )
@@ -103,19 +100,6 @@
         return (TestGraphDatabaseFactory) super.addKernelExtension( newKernelExtension );
     }
 
-    public boolean isSystemOutLogging()
-    {
-        return getCurrentState().isSystemOutLogging();
-    }
-
-    public TestGraphDatabaseFactory setSystemOutLogging( boolean systemOutLogging )
-    {
-        getCurrentState().setSystemOutLogging( systemOutLogging );
-        return this;
-    }
-
-=======
->>>>>>> f26fcad2
     public GraphDatabaseBuilder newImpermanentDatabaseBuilder( final String storeDir )
     {
         final TestGraphDatabaseFactoryState state = getStateCopy();
@@ -125,74 +109,23 @@
             @SuppressWarnings("deprecation")
             public GraphDatabaseService newDatabase( Map<String, String> config )
             {
-<<<<<<< HEAD
-                return new ImpermanentGraphDatabase( storeDir, config,
-                        state.getKernelExtension(),
-                        state.getCacheProviders(),
-                        state.getTransactionInterceptorProviders() )
-=======
-                return new ImpermanentGraphDatabase( storeDir, config, databaseDependencies() )
->>>>>>> f26fcad2
+                return new ImpermanentGraphDatabase( storeDir, config, state.databaseDependencies() )
                 {
                     @Override
                     protected FileSystemAbstraction createFileSystemAbstraction()
                     {
-<<<<<<< HEAD
                         FileSystemAbstraction fs = state.getFileSystem();
                         if ( fs != null )
                         {
                             return fs;
-=======
-                        if ( TestGraphDatabaseFactory.this.fileSystem != null )
-                        {
-                            return TestGraphDatabaseFactory.this.fileSystem;
->>>>>>> f26fcad2
                         }
                         else
                         {
                             return super.createFileSystemAbstraction();
-                        }
-<<<<<<< HEAD
-                    }
-
-                    @Override
-                    protected Logging createLogging()
-                    {
-                        if(overrideLoggingAndUseThis != null)
-                        {
-                            return overrideLoggingAndUseThis;
-                        }
-
-                        if ( state.isSystemOutLogging() )
-                        {
-                            return new SingleLoggingService( StringLogger.SYSTEM );
-                        }
-                        else
-                        {
-                            return super.createLogging();
                         }
                     }
                 };
             }
         } );
     }
-=======
-                    }
-                };
-            }
-        } );
-    }
-
-    public TestGraphDatabaseFactory setFileSystem( FileSystemAbstraction fileSystem )
-    {
-        this.fileSystem = fileSystem;
-        return this;
-    }
-
-    public TestGraphDatabaseFactory setLogging( Logging logging )
-    {
-        this.logging = logging;
-        return this;
-    }
->>>>>>> f26fcad2
 }