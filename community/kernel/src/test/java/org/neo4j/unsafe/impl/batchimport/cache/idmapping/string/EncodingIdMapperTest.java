--- conflicted
+++ resolved
@@ -42,11 +42,8 @@
 import org.neo4j.unsafe.impl.batchimport.cache.NumberArrayFactory;
 import org.neo4j.unsafe.impl.batchimport.cache.idmapping.IdMapper;
 import org.neo4j.unsafe.impl.batchimport.cache.idmapping.IdMappers;
-<<<<<<< HEAD
+import org.neo4j.unsafe.impl.batchimport.cache.idmapping.string.EncodingIdMapper.Monitor;
 import org.neo4j.unsafe.impl.batchimport.input.Collector;
-=======
-import org.neo4j.unsafe.impl.batchimport.cache.idmapping.string.EncodingIdMapper.Monitor;
->>>>>>> 4cc7ad50
 import org.neo4j.unsafe.impl.batchimport.input.Group;
 import org.neo4j.unsafe.impl.batchimport.input.Groups;
 import org.neo4j.unsafe.impl.batchimport.input.SimpleInputIterator;
@@ -220,39 +217,6 @@
         IdMapper mapper = new EncodingIdMapper( NumberArrayFactory.HEAP, new StringEncoder(), new Radix.String(),
                 NO_MONITOR );
         InputIterable<Object> ids = wrap( "source", Arrays.<Object>asList( "10", "9", "10" ) );
-<<<<<<< HEAD
-=======
-        Group group = new Group.Adapter( GLOBAL.id(), "global" );
-        try ( ResourceIterator<Object> iterator = ids.iterator() )
-        {
-            for ( int i = 0; iterator.hasNext(); i++ )
-            {
-                mapper.put( iterator.next(), i, group );
-            }
-        }
-
-        // WHEN
-        try
-        {
-            mapper.prepare( ids, NONE );
-            fail( "Should have failed" );
-        }
-        catch ( IllegalStateException e )
-        {
-            // THEN
-            assertTrue( e.getMessage().contains( "10" ) );
-        }
-    }
-
-    @Test
-    public void shouldIncludeSourceLocationsOfCollisions() throws Exception
-    {
-        // GIVEN
-        IdMapper mapper = new EncodingIdMapper( NumberArrayFactory.HEAP, new StringEncoder(), new Radix.String(),
-                NO_MONITOR );
-        final List<Object> idList = Arrays.<Object>asList( "10", "9", "10" );
-        InputIterable<Object> ids = wrap( "source", idList );
->>>>>>> 4cc7ad50
         try ( ResourceIterator<Object> iterator = ids.iterator() )
         {
             for ( int i = 0; iterator.hasNext(); i++ )
@@ -293,11 +257,8 @@
         mapper.prepare( ids, collector, progress );
 
         // THEN
-<<<<<<< HEAD
         verifyNoMoreInteractions( collector );
-=======
         verify( monitor ).numberOfCollisions( 1 );
->>>>>>> 4cc7ad50
         assertEquals( 0L, mapper.get( "10", GLOBAL ) );
         assertEquals( 1L, mapper.get( "9", GLOBAL ) );
         // 3 times since SORT+DETECT+RESOLVE
@@ -345,7 +306,8 @@
                 mapper.put( iterator.next(), i, groups[i] );
             }
         }
-        mapper.prepare( ids, mock( ProgressListener.class ) );
+        Collector collector = mock( Collector.class );
+        mapper.prepare( ids, collector, mock( ProgressListener.class ) );
 
         // THEN
         verify( monitor ).numberOfCollisions( 2 );
@@ -380,11 +342,8 @@
         mapper.prepare( ids, collector, NONE );
 
         // WHEN/THEN
-<<<<<<< HEAD
         verifyNoMoreInteractions( collector );
-=======
         verify( monitor ).numberOfCollisions( 0 );
->>>>>>> 4cc7ad50
         assertEquals( 0L, mapper.get( "10", firstGroup ) );
         assertEquals( 1L, mapper.get( "9", firstGroup ) );
         assertEquals( 2L, mapper.get( "10", secondGroup ) );
