--- conflicted
+++ resolved
@@ -19,158 +19,38 @@
  */
 package org.neo4j.cypher
 
-<<<<<<< HEAD
 import commands.{SymbolType, NodeType, RelationshipType}
-import scala.collection.mutable.{Map,Buffer}
+import scala.collection.mutable.{Map, Buffer}
 import scala.Some
-/**
- * Created by Andres Taylor
- * Date: 5/20/11
- * Time: 13:54 
- */
+
 class SymbolTable {
 
   val identifiers: Map[String, SymbolType] = Map()
   val columns: Buffer[String] = Buffer()
 
   def registerNode(name: String) {
-      identifiers.get(name) match {
+    identifiers.get(name) match {
       case Some(RelationshipType(_)) => throw new SyntaxError("Identifier \"" + name + "\" already defined as a relationship.")
       case None => identifiers(name) = NodeType(name)
       case Some(NodeType(_)) =>
-=======
-import commands.{Start, RelationshipStartItem, NodeStartItem}
-import org.neo4j.graphdb.PropertyContainer
-import collection.immutable.Map
-import scala.Some
-import org.neo4j.graphmatching.{PatternGroup, PatternRelationship, AbstractPatternObject, PatternNode}
-import scala.collection.JavaConverters._
-import java.lang.UnsupportedOperationException
-
-class SymbolTable {
-  val group = new PatternGroup
-  val nodes = scala.collection.mutable.Map[String, PatternNode]()
-  val rels = scala.collection.mutable.Map[String, PatternRelationship]()
-
-  def getOrCreateNode(name: String): PatternNode = {
-    if (rels.contains(name)) {
-      throw new SyntaxError("Variable \"" + name + "\" already defined as a relationship.")
-    }
-
-    nodes.getOrElse(name, {
-      val pNode = new PatternNode(group, name)
-      nodes(name) = pNode
-      pNode
-    })
-  }
-
-
-  def checkConnectednessOfPatternGraph(start: Start) {
-    val visited = scala.collection.mutable.HashSet[String]()
-
-    def visit(visitedObject: AbstractPatternObject[_ <: PropertyContainer]) {
-      val label = visitedObject.getLabel
-      if (label == null || !visited.contains(label)) {
-        if (label != null) {
-          visited.add(label)
-        }
-
-        visitedObject match {
-          case node: PatternNode => node.getAllRelationships.asScala.foreach(visit)
-          case rel: PatternRelationship => {
-            visit(rel.getFirstNode)
-            visit(rel.getSecondNode)
-          }
-        }
-
-      }
-    }
-
-    start.startItems.map((item) => patternObject(item.variable)).foreach(_ match {
-      case None => throw new SyntaxError("Encountered a part of the pattern that is not part of the pattern. If you see this, please report this problem!")
-      case Some(obj) => visit(obj)
-    })
-
-    val notVisitedParts = identifiers -- visited
-    if (notVisitedParts.nonEmpty) {
-      throw new SyntaxError("All parts of the pattern must either directly or indirectly be connected to at least one bound entity. These variables were found to be disconnected: " +
-        notVisitedParts.mkString("", ", ", ""))
-    }
-
-  }
-
-  def addStartItems(start: Start) {
-    start.startItems.foreach((item) => {
-      item match {
-        case relItem: RelationshipStartItem => getOrCreateRelationship(item.variable)
-        case nodeItem: NodeStartItem => getOrCreateNode(item.variable)
-      }
-    })
-  }
-
-
-  def getOrCreateRelationship(name: String): PatternRelationship = {
-    throw new UnsupportedOperationException("graph-matching doesn't support this yet. Revisit when it does.")
-    //     if (nodes.contains(name))
-    //       throw new SyntaxError(name + " already defined as a node")
-    //
-    //     rels.getOrElse(name, {
-    //       val pRel = new PatternRelationship(name)
-    //       rels(name) = pRel
-    //       pRel
-    //     })
-  }
-
-  def addRelationship(name: String, rel: PatternRelationship) {
-    if (nodes.contains(name)) {
-      throw new SyntaxError("Variable \"" + name + "\" already defined as a node.")
->>>>>>> 490f7120
     }
   }
 
-<<<<<<< HEAD
   def registerRelationship(name: String) {
-      identifiers.get(name) match {
+    identifiers.get(name) match {
       case Some(NodeType(_)) => throw new SyntaxError("Identifier \"" + name + "\" already defined as a node.")
       case None => identifiers(name) = RelationshipType(name)
       case Some(RelationshipType(_)) =>
     }
   }
 
-  def registerColumn(name : String) {
+  def registerColumn(name: String) {
     columns ++ name
   }
 
   def assertHas(name: String) {
     if (!identifiers.contains(name)) {
       throw new SyntaxError("Unknown identifier \"" + name + "\".")
-=======
-  def getOrThrow(name: String): AbstractPatternObject[_ <: PropertyContainer] = nodes.get(name) match {
-    case Some(x) => x.asInstanceOf[AbstractPatternObject[_ <: PropertyContainer]]
-    case None => rels.get(name) match {
-      case Some(x) => x.asInstanceOf[AbstractPatternObject[_ <: PropertyContainer]]
-      case None => throw new SyntaxError("No variable named " + name + " has been defined")
     }
   }
-
-  def nodesMap: Map[String, PatternNode] = nodes.toMap
-
-  def relationshipsMap: Map[String, PatternRelationship] = rels.toMap
-
-  def assertHas(variable: String) {
-    if (!(nodes.contains(variable) || rels.contains(variable))) {
-      throw new SyntaxError("Unknown variable \"" + variable + "\".")
-    }
-  }
-
-  def identifiers = nodes.keySet ++ rels.keySet
-
-  def patternObject(key: String): Option[AbstractPatternObject[_ <: PropertyContainer]] = nodes.get(key) match {
-    case Some(node) => Some(node.asInstanceOf[AbstractPatternObject[_ <: PropertyContainer]])
-    case None => rels.get(key) match {
-      case Some(rel) => Some(rel.asInstanceOf[AbstractPatternObject[_ <: PropertyContainer]])
-      case None => None
->>>>>>> 490f7120
-    }
-  }
-}
+}