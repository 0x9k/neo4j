/*
 * Copyright (c) 2002-2015 "Neo Technology,"
 * Network Engine for Objects in Lund AB [http://neotechnology.com]
 *
 * This file is part of Neo4j.
 *
 * Neo4j is free software: you can redistribute it and/or modify
 * it under the terms of the GNU General Public License as published by
 * the Free Software Foundation, either version 3 of the License, or
 * (at your option) any later version.
 *
 * This program is distributed in the hope that it will be useful,
 * but WITHOUT ANY WARRANTY; without even the implied warranty of
 * MERCHANTABILITY or FITNESS FOR A PARTICULAR PURPOSE.  See the
 * GNU General Public License for more details.
 *
 * You should have received a copy of the GNU General Public License
 * along with this program.  If not, see <http://www.gnu.org/licenses/>.
 */
package org.neo4j.cypher.internal.compatibility

import java.io.PrintWriter
import java.util

import org.neo4j.cypher.internal._
import org.neo4j.cypher.internal.compiler.v2_2
import org.neo4j.cypher.internal.compiler.v2_2.executionplan.{ExecutionPlan => ExecutionPlan_v2_2, InternalExecutionResult}
import org.neo4j.cypher.internal.compiler.v2_2.planDescription.InternalPlanDescription.Arguments.{DbHits, Planner, Rows, Version}
import org.neo4j.cypher.internal.compiler.v2_2.planDescription.{Argument, InternalPlanDescription, PlanDescriptionArgumentSerializer}
import org.neo4j.cypher.internal.compiler.v2_2.spi.MapToPublicExceptions
import org.neo4j.cypher.internal.compiler.v2_2.tracing.rewriters.RewriterStepSequencer
import org.neo4j.cypher.internal.compiler.v2_2.{CypherCompilerFactory, CypherException => CypherException_v2_2, _}
import org.neo4j.cypher.internal.compiler.v2_3.CompilationPhaseTracer
import org.neo4j.cypher.internal.compiler.v2_3.helpers.iteratorToVisitable
import org.neo4j.cypher.internal.spi.v2_2.{TransactionBoundGraphStatistics, TransactionBoundPlanContext, TransactionBoundQueryContext}
import org.neo4j.cypher.javacompat.ProfilerStatistics
import org.neo4j.graphdb.Result.ResultVisitor
import org.neo4j.cypher.{ArithmeticException, CypherTypeException, EntityNotFoundException, FailedIndexException, IncomparableValuesException, IndexHintException, InternalException, InvalidArgumentException, InvalidSemanticsException, LabelScanHintException, LoadCsvStatusWrapCypherException, LoadExternalResourceException, MergeConstraintConflictException, NodeStillHasRelationshipsException, ParameterNotFoundException, ParameterWrongTypeException, PatternException, PeriodicCommitInOpenTransactionException, ProfilerStatisticsNotReadyException, SyntaxException, UniquePathNotUniqueException, UnknownLabelException, HintException,  _}
import org.neo4j.graphdb.{GraphDatabaseService, QueryExecutionType, ResourceIterator}
import org.neo4j.helpers.Clock
import org.neo4j.kernel.GraphDatabaseAPI
import org.neo4j.kernel.api.{KernelAPI, Statement}
import org.neo4j.kernel.impl.query.{QueryExecutionMonitor, QuerySession}
import org.neo4j.kernel.monitoring.{Monitors => KernelMonitors}
import org.neo4j.logging.Log

import scala.collection.JavaConverters._
import scala.util.Try

object helpers {
  implicit def monitorFailure(t: Throwable)(implicit monitor: QueryExecutionMonitor, session: QuerySession): Unit = {
    monitor.endFailure(session, t)
  }
}

object exceptionHandlerFor2_2 extends MapToPublicExceptions[CypherException] {
  def syntaxException(message: String, query: String, offset: Option[Int]) = new SyntaxException(message, query, offset)

  def arithmeticException(message: String, cause: Throwable) = new ArithmeticException(message, cause)

  def profilerStatisticsNotReadyException() = {
    throw new ProfilerStatisticsNotReadyException()
  }

  def incomparableValuesException(lhs: String, rhs: String) = new IncomparableValuesException(lhs, rhs)

  def unknownLabelException(s: String) = new UnknownLabelException(s)

  def patternException(message: String) = new PatternException(message)

  def invalidArgumentException(message: String, cause: Throwable) = new InvalidArgumentException(message, cause)

  def mergeConstraintConflictException(message: String) = new MergeConstraintConflictException(message)

  def internalException(message: String) = new InternalException(message)

  def loadCsvStatusWrapCypherException(extraInfo: String, cause: CypherException_v2_2) =
    new LoadCsvStatusWrapCypherException(extraInfo, cause.mapToPublic(exceptionHandlerFor2_2))

  def loadExternalResourceException(message: String, cause: Throwable) = throw new LoadExternalResourceException(message, cause)

  def parameterNotFoundException(message: String, cause: Throwable) = throw new ParameterNotFoundException(message, cause)

  def uniquePathNotUniqueException(message: String) = throw new UniquePathNotUniqueException(message, null)

  def entityNotFoundException(message: String, cause: Throwable) = throw new EntityNotFoundException(message, cause)

  def cypherTypeException(message: String, cause: Throwable) = throw new CypherTypeException(message, cause)

  def hintException(message: String): CypherException = throw new HintException(message, null)

  def labelScanHintException(identifier: String, label: String, message: String) = throw new LabelScanHintException(identifier, label, message)

  def invalidSemanticException(message: String) = throw new InvalidSemanticsException(message)


  def parameterWrongTypeException(message: String, cause: Throwable) = throw new ParameterWrongTypeException(message, cause)

  def nodeStillHasRelationshipsException(nodeId: Long, cause: Throwable) = throw new NodeStillHasRelationshipsException(nodeId, cause)

  def indexHintException(identifier: String, label: String, property: String, message: String) = throw new IndexHintException(identifier, label, property, message, null)

  def periodicCommitInOpenTransactionException() = throw new PeriodicCommitInOpenTransactionException

  def runSafely[T](body: => T)(implicit f: Throwable => Unit = (_) => ()) = {
    try {
      body
    }
    catch {
      case e: CypherException_v2_2 =>
        f(e)
        throw e.mapToPublic(exceptionHandlerFor2_2)
      case e: Throwable =>
        f(e)
        throw e
    }
  }

  def failedIndexException(indexName: String): CypherException = throw new FailedIndexException(indexName)
}

import scala.reflect.ClassTag

case class WrappedMonitors2_2(kernelMonitors: KernelMonitors) extends Monitors {
  def addMonitorListener[T](monitor: T, tags: String*) {
    kernelMonitors.addMonitorListener(monitor, tags: _*)
  }
  def newMonitor[T <: AnyRef : ClassTag](tags: String*): T = {
    val clazz = implicitly[ClassTag[T]].runtimeClass.asInstanceOf[Class[T]]
    kernelMonitors.newMonitor(clazz, tags: _*)
  }
}

trait CompatibilityFor2_2 {
  import org.neo4j.cypher.internal.compatibility.helpers._

  val graph: GraphDatabaseService
  val queryCacheSize: Int
  val kernelMonitors: KernelMonitors
  val kernelAPI: KernelAPI

  protected val rewriterSequencer: (String) => RewriterStepSequencer = {
    import org.neo4j.cypher.internal.compiler.v2_2.tracing.rewriters.RewriterStepSequencer._
    import org.neo4j.helpers.Assertion._

    if (assertionsEnabled()) newValidating _ else newPlain _
  }

  protected val compiler: v2_2.CypherCompiler

  implicit val executionMonitor = kernelMonitors.newMonitor(classOf[QueryExecutionMonitor])

<<<<<<< HEAD
  def produceParsedQuery(statementAsText: String) = new ParsedQuery {
    val preparedQueryForV_2_2 = Try(compiler.prepareQuery(statementAsText))
=======
  def produceParsedQuery(statementAsText: String, rawStatement: String, offset: InputPosition) = new ParsedQuery {
    val preparedQueryForV_2_2 = Try(compiler.prepareQuery(statementAsText, rawStatement, Some(offset)))
>>>>>>> aca250a6

    def isPeriodicCommit = preparedQueryForV_2_2.map(_.isPeriodicCommit).getOrElse(false)

    def plan(statement: Statement, tracer: CompilationPhaseTracer): (ExecutionPlan, Map[String, Any]) = exceptionHandlerFor2_2.runSafely {
      val planContext = new TransactionBoundPlanContext(statement, graph)
      val (planImpl, extractedParameters) = compiler.planPreparedQuery(preparedQueryForV_2_2.get, planContext)
      (new ExecutionPlanWrapper(planImpl), extractedParameters)
    }

    def hasErrors = preparedQueryForV_2_2.isFailure
  }

  class ExecutionPlanWrapper(inner: ExecutionPlan_v2_2) extends ExecutionPlan {

    private def queryContext(graph: GraphDatabaseAPI, txInfo: TransactionInfo) = {
      val ctx = new TransactionBoundQueryContext(graph, txInfo.tx, txInfo.isTopLevelTx, txInfo.statement)
      new ExceptionTranslatingQueryContextFor2_2(ctx)
    }

    def run(graph: GraphDatabaseAPI, txInfo: TransactionInfo, executionMode: CypherExecutionMode, params: Map[String, Any], session: QuerySession): ExtendedExecutionResult = {
      implicit val s = session
      val internalMode = executionMode match {
        case CypherExecutionMode.normal  => NormalMode
        case CypherExecutionMode.profile => ProfileMode
        case CypherExecutionMode.explain => ExplainMode
      }
      exceptionHandlerFor2_2.runSafely {
        ExecutionResultWrapperFor2_2(inner.run(queryContext(graph, txInfo), internalMode, params), inner.plannerUsed)
      }
    }

    def isPeriodicCommit = inner.isPeriodicCommit

    def isStale(lastTxId: () => Long, statement: Statement) =
      inner.isStale(lastTxId, TransactionBoundGraphStatistics(statement))
  }
}

case class ExecutionResultWrapperFor2_2(inner: InternalExecutionResult, planner: PlannerName)(implicit monitor: QueryExecutionMonitor, session: QuerySession) extends ExtendedExecutionResult {

  self =>

  import org.neo4j.cypher.internal.compatibility.helpers._
  def planDescriptionRequested = exceptionHandlerFor2_2.runSafely {inner.planDescriptionRequested}

  private def endQueryExecution() = {
    monitor.endSuccess(session) // this method is expected to be idempotent
  }

  def javaIterator: ResourceIterator[util.Map[String, Any]] = {
    val innerJavaIterator = inner.javaIterator
    exceptionHandlerFor2_2.runSafely {
      if ( !innerJavaIterator.hasNext ) {
        endQueryExecution()
      }
    }
    new ResourceIterator[util.Map[String, Any]] {
      def close() = exceptionHandlerFor2_2.runSafely {
        endQueryExecution()
        innerJavaIterator.close()
      }
      def next() = exceptionHandlerFor2_2.runSafely {innerJavaIterator.next}
      def hasNext = exceptionHandlerFor2_2.runSafely{
        val next = innerJavaIterator.hasNext
        if (!next) {
          endQueryExecution()
        }
        next
      }
      def remove() =  exceptionHandlerFor2_2.runSafely{innerJavaIterator.remove()}
    }

  }

  def columnAs[T](column: String) = exceptionHandlerFor2_2.runSafely {
    inner.columnAs[T](column)
  }

  def columns = exceptionHandlerFor2_2.runSafely{inner.columns}

  def javaColumns = exceptionHandlerFor2_2.runSafely{inner.javaColumns}

  def queryStatistics() = exceptionHandlerFor2_2.runSafely {
    val i = inner.queryStatistics()
    QueryStatistics(nodesCreated = i.nodesCreated,
      relationshipsCreated = i.relationshipsCreated,
      propertiesSet = i.propertiesSet,
      nodesDeleted = i.nodesDeleted,
      relationshipsDeleted = i.relationshipsDeleted,
      labelsAdded = i.labelsAdded,
      labelsRemoved = i.labelsRemoved,
      indexesAdded = i.indexesAdded,
      indexesRemoved = i.indexesRemoved,
      constraintsAdded = i.constraintsAdded,
      constraintsRemoved = i.constraintsRemoved)
  }

  def dumpToString(writer: PrintWriter) = exceptionHandlerFor2_2.runSafely{inner.dumpToString(writer)}

  def dumpToString() = exceptionHandlerFor2_2.runSafely{inner.dumpToString()}

  def javaColumnAs[T](column: String) = exceptionHandlerFor2_2.runSafely{inner.javaColumnAs[T](column)}

  def executionPlanDescription(): ExtendedPlanDescription =
    exceptionHandlerFor2_2.runSafely {
      convert(
        inner.executionPlanDescription().
          addArgument(Version("CYPHER 2.2")).
          addArgument(Planner(planner.name))
    )
  }

  def close() = exceptionHandlerFor2_2.runSafely{ inner.close() }

  def next() = exceptionHandlerFor2_2.runSafely{ inner.next() }

  def hasNext = exceptionHandlerFor2_2.runSafely{ inner.hasNext }

  def convert(i: InternalPlanDescription): ExtendedPlanDescription = exceptionHandlerFor2_2.runSafely {
    CompatibilityPlanDescription(i, CypherVersion.v2_2, planner)
  }

  def executionType: QueryExecutionType = exceptionHandlerFor2_2.runSafely {inner.executionType}

  def notifications = Seq.empty

  def accept[EX <: Exception](visitor: ResultVisitor[EX]) = {
    try {
      exceptionHandlerFor2_2.runSafely {iteratorToVisitable.accept(self, visitor)}
    } finally {
      self.close()
    }
  }
}

case class CompatibilityPlanDescription(inner: InternalPlanDescription, version: CypherVersion, planner: PlannerName)
  extends ExtendedPlanDescription {

  self =>

  override def children = extendedChildren

  def extendedChildren = exceptionHandlerFor2_2.runSafely {
    inner.children.toSeq.map(CompatibilityPlanDescription.apply(_, version, planner))
  }

  def arguments: Map[String, AnyRef] = exceptionHandlerFor2_2.runSafely {
    inner.arguments.map { arg => arg.name -> PlanDescriptionArgumentSerializer.serialize(arg) }.toMap
  }

  def identifiers = exceptionHandlerFor2_2.runSafely { inner.orderedIdentifiers.toSet }

  override def hasProfilerStatistics = exceptionHandlerFor2_2.runSafely { inner.arguments.exists(_.isInstanceOf[DbHits]) }

  def name = exceptionHandlerFor2_2.runSafely { inner.name }

  def asJava: javacompat.PlanDescription = exceptionHandlerFor2_2.runSafely { asJava(self) }

  override def toString: String = {
    val NL = System.lineSeparator()
    exceptionHandlerFor2_2.runSafely { s"Compiler CYPHER ${version.name}$NL${NL}Planner ${planner.name.toUpperCase}$NL$NL$inner" }
  }

  def asJava(in: ExtendedPlanDescription): javacompat.PlanDescription = new javacompat.PlanDescription {
    def getProfilerStatistics: ProfilerStatistics = new ProfilerStatistics {
      def getDbHits: Long = extract { case DbHits(count) => count}

      def getRows: Long = extract { case Rows(count) => count}

      private def extract(f: PartialFunction[Argument, Long]): Long =
        inner.arguments.collectFirst(f).getOrElse(throw new InternalException("Don't have profiler stats"))
    }

    def getName: String = name

    def hasProfilerStatistics: Boolean = self.hasProfilerStatistics

    def getArguments: util.Map[String, AnyRef] = arguments.asJava

    def getIdentifiers: util.Set[String] = identifiers.asJava

    def getChildren: util.List[javacompat.PlanDescription] = in.extendedChildren.toList.map(_.asJava).asJava

    override def toString: String = self.toString
  }
}

case class StringInfoLogger2_2(log: Log) extends InfoLogger {
  def info(message: String) {
    log.info(message)
  }
}

case class CompatibilityFor2_2Cost(graph: GraphDatabaseService,
                                   queryCacheSize: Int,
                                   statsDivergenceThreshold: Double,
                                   queryPlanTTL: Long,
                                   clock: Clock,
                                   kernelMonitors: KernelMonitors,
                                   kernelAPI: KernelAPI,
                                   log: Log,
                                   planner: CypherPlanner) extends CompatibilityFor2_2 {

  protected val compiler = {
    val plannerName = planner match {
      case CypherPlanner.default => ConservativePlannerName
      case CypherPlanner.cost => CostPlannerName
      case CypherPlanner.greedy => CostPlannerName
      case CypherPlanner.idp => IDPPlannerName
      case CypherPlanner.dp => DPPlannerName
      case _ => throw new IllegalArgumentException(s"unknown cost based planner: ${planner.name}")
    }

    CypherCompilerFactory.costBasedCompiler(
      graph, queryCacheSize, statsDivergenceThreshold, queryPlanTTL, clock, WrappedMonitors2_2(kernelMonitors),
      StringInfoLogger2_2(log), Some(plannerName), rewriterSequencer
    )
  }
}

case class CompatibilityFor2_2Rule(graph: GraphDatabaseService,
                                   queryCacheSize: Int,
                                   statsDivergenceThreshold: Double,
                                   queryPlanTTL: Long,
                                   clock: Clock,
                                   kernelMonitors: KernelMonitors,
                                   kernelAPI: KernelAPI) extends CompatibilityFor2_2 {

  protected val compiler = CypherCompilerFactory.ruleBasedCompiler(
    graph, queryCacheSize, statsDivergenceThreshold, queryPlanTTL, clock, WrappedMonitors2_2(kernelMonitors),
    rewriterSequencer
  )
}<|MERGE_RESOLUTION|>--- conflicted
+++ resolved
@@ -150,13 +150,8 @@
 
   implicit val executionMonitor = kernelMonitors.newMonitor(classOf[QueryExecutionMonitor])
 
-<<<<<<< HEAD
   def produceParsedQuery(statementAsText: String) = new ParsedQuery {
     val preparedQueryForV_2_2 = Try(compiler.prepareQuery(statementAsText))
-=======
-  def produceParsedQuery(statementAsText: String, rawStatement: String, offset: InputPosition) = new ParsedQuery {
-    val preparedQueryForV_2_2 = Try(compiler.prepareQuery(statementAsText, rawStatement, Some(offset)))
->>>>>>> aca250a6
 
     def isPeriodicCommit = preparedQueryForV_2_2.map(_.isPeriodicCommit).getOrElse(false)
 
