/*
 * Copyright (c) 2002-2017 "Neo Technology,"
 * Network Engine for Objects in Lund AB [http://neotechnology.com]
 *
 * This file is part of Neo4j.
 *
 * Neo4j is free software: you can redistribute it and/or modify
 * it under the terms of the GNU General Public License as published by
 * the Free Software Foundation, either version 3 of the License, or
 * (at your option) any later version.
 *
 * This program is distributed in the hope that it will be useful,
 * but WITHOUT ANY WARRANTY; without even the implied warranty of
 * MERCHANTABILITY or FITNESS FOR A PARTICULAR PURPOSE.  See the
 * GNU General Public License for more details.
 *
 * You should have received a copy of the GNU General Public License
 * along with this program.  If not, see <http://www.gnu.org/licenses/>.
 */
package org.neo4j.shell.impl;

import java.io.Serializable;
import java.rmi.NoSuchObjectException;
import java.rmi.Remote;
import java.rmi.RemoteException;
import java.rmi.server.UnicastRemoteObject;
import java.util.ArrayList;
import java.util.Arrays;
import java.util.Collection;
import java.util.HashSet;
import java.util.Map;
import java.util.Set;

import org.neo4j.helpers.Cancelable;
import org.neo4j.shell.Console;
import org.neo4j.shell.Continuation;
import org.neo4j.shell.CtrlCHandler;
import org.neo4j.shell.Output;
import org.neo4j.shell.Response;
import org.neo4j.shell.ShellClient;
import org.neo4j.shell.ShellException;
import org.neo4j.shell.ShellServer;
import org.neo4j.shell.Variables;
import org.neo4j.shell.Welcome;

/**
 * A common implementation of a {@link ShellClient}.
 */
public abstract class AbstractClient implements ShellClient
{
    private final CtrlCHandler signalHandler;
    public static final String WARN_UNTERMINATED_INPUT =
            "Warning: Exiting with unterminated multi-line input.";
    private static final Set<String> EXIT_COMMANDS = new HashSet<>(
        Arrays.asList( "exit", "quit", null ) );

    private Console console;
    private long timeConnection;
    private volatile boolean end;
    private final Collection<String> multiLine = new ArrayList<>();
    protected Serializable id;
    private String prompt;

<<<<<<< HEAD
    private final Map<String, Serializable> initialSession;
=======
    protected final Map<String, Serializable> initialSession;
>>>>>>> eaaca448

    public AbstractClient( Map<String, Serializable> initialSession, CtrlCHandler signalHandler )
    {
        this.signalHandler = signalHandler;
        this.initialSession = initialSession;
    }

    private Runnable getTerminateAction()
    {
        return new Runnable()
        {
            @Override
            public void run()
            {
                try
                {
                    getServer().terminate( getId() );
                }
                catch ( Exception e )
                {
                    printStackTrace( e );
                }
            }
        };
    }

    public void grabPrompt()
    {
        init();
        Runnable ctrlcAction = getTerminateAction();
        while ( !end )
        {
            String command = readLine( getPrompt() );
            Cancelable cancelable = null;
            try
            {
                cancelable = signalHandler.install( ctrlcAction );
                evaluate( command );
            }
            catch ( Exception e )
            {
                printStackTrace( e );
            }
            finally
            {
                if ( cancelable != null )
                {
                    cancelable.cancel();
                }
            }
        }
        this.shutdown();
    }

    private void printStackTrace( Exception e )
    {
        if ( this.shouldPrintStackTraces() )
        {
            e.printStackTrace();
        }
        else
        {
            this.console.format( getShortExceptionMessage( e ) + "\n" );
        }
    }

    @Override
    public void evaluate( String line ) throws ShellException
    {
        evaluate( line, getOutput() );
    }

    @Override
    public void evaluate( String line, Output out ) throws ShellException
    {
        if ( EXIT_COMMANDS.contains( line ) )
        {
            end();
            return;
        }

        boolean success = false;
        try
        {
            String expandedLine = fullLine( line );
            Response response = getServer().interpretLine( id, expandedLine, out );
            Continuation continuation = response.getContinuation();
            switch ( continuation )
            {
            case INPUT_COMPLETE:
                endMultiLine();
                break;
            case INPUT_INCOMPLETE:
                multiLine.add( line );
                break;
            case EXIT:
                getServer().leave( id );
                end();
                break;
            case EXCEPTION_CAUGHT:
                endMultiLine();
                break;
            default:
                throw new IllegalStateException( "Unknown continuation: " + continuation );
            }
            prompt = response.getPrompt();
            success = true;
        }
        catch ( RemoteException e )
        {
            throw ShellException.wrapCause( e );
        }
        finally
        {
            if ( !success )
                endMultiLine();
        }
    }

    private void endMultiLine()
    {
        multiLine.clear();
    }

    private String fullLine( String line )
    {
        if ( multiLine.isEmpty() )
        {
            return line;
        }
        StringBuilder result = new StringBuilder();
        for ( String oneLine : multiLine )
        {
            result.append( result.length() > 0 ? "\n" : "" ).append( oneLine );
        }
        return result.append( "\n" + line ).toString();
    }

    @Override
    public void end()
    {
        end = true;
    }

    protected static String getShortExceptionMessage( Exception e )
    {
        return e.getMessage();
    }

    public String getPrompt()
    {
        if ( !multiLine.isEmpty() )
        {
            return "> ";
        }
        return prompt;
    }

    public boolean shouldPrintStackTraces()
    {
        try
        {
            String stringValue = (String) getServer().interpretVariable( id, Variables.STACKTRACES_KEY );
            return Boolean.parseBoolean( stringValue );
        }
        catch ( Exception e )
        {
            return true;
        }
    }

    protected void init()
    {
        try
        {
            // To make sure we have a connection to our server.
            getServer();

            // Grab a jline console if available, else a standard one.
            console = JLineConsole.newConsoleOrNullIfNotFound( this );
            if ( console == null )
            {
                System.out.println( "Want bash-like features? throw in " +
                        "jLine (http://jline.sourceforge.net) on the classpath" );
                console = new StandardConsole();
            }
            getOutput().println();
        }
        catch ( RemoteException e )
        {
            throw new RuntimeException( e );
        }
    }

    protected void sayHi( ShellServer server ) throws RemoteException, ShellException
    {
        Welcome welcome = server.welcome( initialSession );
        id = welcome.getId();
        prompt = welcome.getPrompt();
        if ( !welcome.getMessage().isEmpty() )
        {
            getOutput().println( welcome.getMessage() );
        }
    }

    protected String readLine( String prompt )
    {
        return console.readLine( prompt );
    }

    protected void updateTimeForMostRecentConnection()
    {
        this.timeConnection = System.currentTimeMillis();
    }

    public long timeForMostRecentConnection()
    {
        return timeConnection;
    }

    public void shutdown()
    {
        if ( !multiLine.isEmpty() )
        {
            try
            {
                getOutput().println( WARN_UNTERMINATED_INPUT );
            }
            catch ( RemoteException e )
            {
                throw new RuntimeException( e );
            }
        }
    }

    @Override
    public Serializable getId()
    {
        return id;
    }

    protected void tryUnexport( Remote remote )
    {
        try
        {
            UnicastRemoteObject.unexportObject( remote, true );
        }
        catch ( NoSuchObjectException e )
        {
            System.out.println( "Couldn't unexport: " + remote );
        }
    }

    @Override
    public void setSessionVariable( String key, Serializable value ) throws ShellException
    {
        try
        {
            getServer().setSessionVariable( id, key, value );
        }
        catch ( RemoteException e )
        {
            throw ShellException.wrapCause( e );
        }
    }
}<|MERGE_RESOLUTION|>--- conflicted
+++ resolved
@@ -61,11 +61,7 @@
     protected Serializable id;
     private String prompt;
 
-<<<<<<< HEAD
-    private final Map<String, Serializable> initialSession;
-=======
     protected final Map<String, Serializable> initialSession;
->>>>>>> eaaca448
 
     public AbstractClient( Map<String, Serializable> initialSession, CtrlCHandler signalHandler )
     {
