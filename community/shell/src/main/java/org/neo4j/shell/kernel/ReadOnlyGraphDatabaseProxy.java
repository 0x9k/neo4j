/**
 * Copyright (c) 2002-2013 "Neo Technology,"
 * Network Engine for Objects in Lund AB [http://neotechnology.com]
 *
 * This file is part of Neo4j.
 *
 * Neo4j is free software: you can redistribute it and/or modify
 * it under the terms of the GNU General Public License as published by
 * the Free Software Foundation, either version 3 of the License, or
 * (at your option) any later version.
 *
 * This program is distributed in the hope that it will be useful,
 * but WITHOUT ANY WARRANTY; without even the implied warranty of
 * MERCHANTABILITY or FITNESS FOR A PARTICULAR PURPOSE.  See the
 * GNU General Public License for more details.
 *
 * You should have received a copy of the GNU General Public License
 * along with this program.  If not, see <http://www.gnu.org/licenses/>.
 */
package org.neo4j.shell.kernel;

import java.io.Serializable;
import java.util.Map;
<<<<<<< HEAD
import java.util.concurrent.TimeUnit;

=======
>>>>>>> 25cea677
import javax.transaction.HeuristicMixedException;
import javax.transaction.HeuristicRollbackException;
import javax.transaction.InvalidTransactionException;
import javax.transaction.NotSupportedException;
import javax.transaction.RollbackException;
import javax.transaction.Status;
import javax.transaction.SystemException;
import javax.transaction.TransactionManager;

import org.neo4j.graphdb.DependencyResolver;
import org.neo4j.graphdb.Direction;
import org.neo4j.graphdb.GraphDatabaseService;
import org.neo4j.graphdb.Label;
import org.neo4j.graphdb.Node;
import org.neo4j.graphdb.PropertyContainer;
import org.neo4j.graphdb.Relationship;
import org.neo4j.graphdb.RelationshipType;
import org.neo4j.graphdb.ResourceIterable;
import org.neo4j.graphdb.ResourceIterator;
import org.neo4j.graphdb.ReturnableEvaluator;
import org.neo4j.graphdb.StopEvaluator;
import org.neo4j.graphdb.Transaction;
import org.neo4j.graphdb.Traverser;
import org.neo4j.graphdb.Traverser.Order;
import org.neo4j.graphdb.event.KernelEventHandler;
import org.neo4j.graphdb.event.TransactionEventHandler;
import org.neo4j.graphdb.index.AutoIndexer;
import org.neo4j.graphdb.index.Index;
import org.neo4j.graphdb.index.IndexHits;
import org.neo4j.graphdb.index.IndexManager;
import org.neo4j.graphdb.index.RelationshipAutoIndexer;
import org.neo4j.graphdb.index.RelationshipIndex;
import org.neo4j.graphdb.schema.ConstraintCreator;
import org.neo4j.graphdb.schema.ConstraintDefinition;
import org.neo4j.graphdb.schema.IndexCreator;
import org.neo4j.graphdb.schema.IndexDefinition;
import org.neo4j.graphdb.schema.Schema;
import org.neo4j.graphdb.traversal.BidirectionalTraversalDescription;
import org.neo4j.graphdb.traversal.TraversalDescription;
import org.neo4j.helpers.collection.IterableWrapper;
import org.neo4j.kernel.GraphDatabaseAPI;
import org.neo4j.kernel.TransactionBuilder;
import org.neo4j.kernel.guard.Guard;
import org.neo4j.kernel.impl.core.KernelPanicEventGenerator;
import org.neo4j.kernel.impl.core.NodeManager;
import org.neo4j.kernel.impl.core.ReadOnlyDbException;
import org.neo4j.kernel.impl.core.RelationshipTypeTokenHolder;
import org.neo4j.kernel.impl.core.TransactionState;
import org.neo4j.kernel.impl.nioneo.store.StoreId;
import org.neo4j.kernel.impl.transaction.AbstractTransactionManager;
import org.neo4j.kernel.impl.transaction.LockManager;
import org.neo4j.kernel.impl.transaction.XaDataSourceManager;
import org.neo4j.kernel.impl.transaction.xaframework.TxIdGenerator;
import org.neo4j.kernel.impl.traversal.OldTraverserWrapper;

public class ReadOnlyGraphDatabaseProxy implements GraphDatabaseService, GraphDatabaseAPI, IndexManager
{
    private final GraphDatabaseAPI actual;
    private final AbstractTransactionManager txManager = new AbstractTransactionManager()
    {
        @Override
        public void stop() throws Throwable
        {
        }

        @Override
        public void start() throws Throwable
        {
        }

        @Override
        public void shutdown() throws Throwable
        {
        }

        @Override
        public void init() throws Throwable
        {
        }

        @Override
        public javax.transaction.Transaction suspend() throws SystemException
        {
            return null;
        }

        @Override
        public void setTransactionTimeout( int seconds ) throws SystemException
        {
            throw new ReadOnlyDbException();
        }

        @Override
        public void setRollbackOnly() throws IllegalStateException, SystemException
        {
            throw new ReadOnlyDbException();
        }

        @Override
        public void rollback() throws IllegalStateException, SecurityException, SystemException
        {
            throw new ReadOnlyDbException();
        }

        @Override
        public void resume( javax.transaction.Transaction tobj ) throws IllegalStateException,
                InvalidTransactionException,
                SystemException
        {
            throw new ReadOnlyDbException();
        }

        @Override
        public javax.transaction.Transaction getTransaction() throws SystemException
        {
            throw new ReadOnlyDbException();
        }

        @Override
        public int getStatus() throws SystemException
        {
            return Status.STATUS_NO_TRANSACTION;
        }

        @Override
        public void commit() throws HeuristicMixedException, HeuristicRollbackException, IllegalStateException,
                RollbackException, SecurityException, SystemException
        {
            throw new ReadOnlyDbException();
        }

        @Override
        public void begin() throws NotSupportedException, SystemException
        {
            throw new ReadOnlyDbException();
        }

        @Override
        public int getEventIdentifier()
        {
            return 0;
        }

        @Override
        public void doRecovery() throws Throwable
        {
        }

        @Override
        public TransactionState getTransactionState()
        {
            return TransactionState.NO_STATE;
        }

    };

    public ReadOnlyGraphDatabaseProxy( GraphDatabaseAPI graphDb )
    {
        this.actual = graphDb;
    }

    public GraphDatabaseService getActualGraphDb()
    {
        return actual;
    }

    public Node readOnly( Node actual )
    {
        return new ReadOnlyNodeProxy( actual );
    }

    public Relationship readOnly( Relationship actual )
    {
        return new ReadOnlyRelationshipProxy( actual );
    }

    private static <T> T readOnly()
    {
        throw readOnlyException();
    }

    private static UnsupportedOperationException readOnlyException()
    {
        return new UnsupportedOperationException( "Read only Graph Database!" );
    }

    @Override
    public Transaction beginTx()
    {
        return actual.beginTx();
    }

    @Override
    public Node createNode()
    {
        return readOnly();
    }
    
    @Override
    public Node createNode( Label... labels )
    {
        return readOnly();
    }

    public boolean enableRemoteShell()
    {
        throw new UnsupportedOperationException( "Cannot enable Remote Shell from Remote Shell" );
    }

    public boolean enableRemoteShell( Map<String, Serializable> initialProperties )
    {
        return enableRemoteShell();
    }

    @Override
    public Iterable<Node> getAllNodes()
    {
        return nodes( actual.getAllNodes() );
    }

    @Override
    public Node getNodeById( long id )
    {
        return new ReadOnlyNodeProxy( actual.getNodeById( id ) );
    }

    @Override
    public Relationship getRelationshipById( long id )
    {
        return new ReadOnlyRelationshipProxy( actual.getRelationshipById( id ) );
    }

    @Override
    public Iterable<RelationshipType> getRelationshipTypes()
    {
        return actual.getRelationshipTypes();
    }

    @Override
    public KernelEventHandler registerKernelEventHandler( KernelEventHandler handler )
    {
        return readOnly();
    }

    @Override
    public <T> TransactionEventHandler<T> registerTransactionEventHandler(
            TransactionEventHandler<T> handler )
    {
        return readOnly();
    }

    @Override
<<<<<<< HEAD
=======
    public boolean isAvailable( long timeout )
    {
        return actual.isAvailable( timeout );
    }

>>>>>>> 25cea677
    public void shutdown()
    {
        actual.shutdown();
    }

    @Override
    public KernelEventHandler unregisterKernelEventHandler( KernelEventHandler handler )
    {
        return readOnly();
    }

    @Override
    public Schema schema()
    {
        return new ReadOnlySchemaProxy(actual.schema());
    }

    @Override
    public <T> TransactionEventHandler<T> unregisterTransactionEventHandler(
            TransactionEventHandler<T> handler )
    {
        return readOnly();
    }

    private class ReadOnlyNodeProxy implements Node
    {
        private final Node actual;

        ReadOnlyNodeProxy( Node actual )
        {
            this.actual = actual;
        }

        @Override
        public int hashCode()
        {
            return actual.hashCode();
        }

        @Override
        public boolean equals( Object obj )
        {
            return (obj instanceof Node) && ((Node) obj).getId() == getId();
        }

        @Override
        public String toString()
        {
            return actual.toString();
        }

        @Override
        public long getId()
        {
            return actual.getId();
        }

        @Override
        public Relationship createRelationshipTo( Node otherNode, RelationshipType type )
        {
            return readOnly();
        }

        @Override
        public void delete()
        {
            readOnly();
        }

        @Override
        public Iterable<Relationship> getRelationships()
        {
            return relationships( actual.getRelationships() );
        }

        @Override
        public Iterable<Relationship> getRelationships( RelationshipType... types )
        {
            return relationships( actual.getRelationships( types ) );
        }

        @Override
        public Iterable<Relationship> getRelationships( Direction direction,
                                                        RelationshipType... types )
        {
            return relationships( actual.getRelationships( direction, types ) );
        }

        @Override
        public Iterable<Relationship> getRelationships( Direction dir )
        {
            return relationships( actual.getRelationships( dir ) );
        }

        @Override
        public Iterable<Relationship> getRelationships( RelationshipType type, Direction dir )
        {
            return relationships( actual.getRelationships( type, dir ) );
        }

        @Override
        public Relationship getSingleRelationship( RelationshipType type, Direction dir )
        {
            return new ReadOnlyRelationshipProxy( actual.getSingleRelationship( type, dir ) );
        }

        @Override
        public boolean hasRelationship()
        {
            return actual.hasRelationship();
        }

        @Override
        public boolean hasRelationship( RelationshipType... types )
        {
            return actual.hasRelationship( types );
        }

        @Override
        public boolean hasRelationship( Direction direction, RelationshipType... types )
        {
            return actual.hasRelationship( direction, types );
        }

        @Override
        public boolean hasRelationship( Direction dir )
        {
            return actual.hasRelationship( dir );
        }

        @Override
        public boolean hasRelationship( RelationshipType type, Direction dir )
        {
            return actual.hasRelationship( type, dir );
        }

        @Override
        public Traverser traverse( Order traversalOrder, StopEvaluator stopEvaluator,
                                   ReturnableEvaluator returnableEvaluator, RelationshipType relationshipType,
                                   Direction direction )
        {
            return OldTraverserWrapper.traverse( this, traversalOrder, stopEvaluator,
                    returnableEvaluator, relationshipType, direction );
        }

        @Override
        public Traverser traverse( Order traversalOrder, StopEvaluator stopEvaluator,
                                   ReturnableEvaluator returnableEvaluator, RelationshipType firstRelationshipType,
                                   Direction firstDirection, RelationshipType secondRelationshipType,
                                   Direction secondDirection )
        {
            return OldTraverserWrapper.traverse( this, traversalOrder, stopEvaluator,
                    returnableEvaluator, firstRelationshipType, firstDirection,
                    secondRelationshipType, secondDirection );
        }

        @Override
        public Traverser traverse( Order traversalOrder, StopEvaluator stopEvaluator,
                                   ReturnableEvaluator returnableEvaluator, Object... relationshipTypesAndDirections )
        {
            return OldTraverserWrapper.traverse( this, traversalOrder, stopEvaluator,
                    returnableEvaluator, relationshipTypesAndDirections );
        }

        @Override
        public void addLabel( Label label )
        {
            readOnly();
        }
        
        @Override
        public void removeLabel( Label label )
        {
            readOnly();
        }

        @Override
        public boolean hasLabel( Label label )
        {
            return actual.hasLabel( label );
        }
        
        @Override
        public Iterable<Label> getLabels()
        {
            return actual.getLabels();
        }

        @Override
        public GraphDatabaseService getGraphDatabase()
        {
            return ReadOnlyGraphDatabaseProxy.this;
        }

        @Override
        public Object getProperty( String key )
        {
            return actual.getProperty( key );
        }

        @Override
        public Object getProperty( String key, Object defaultValue )
        {
            return actual.getProperty( key, defaultValue );
        }

        @Override
        public Iterable<String> getPropertyKeys()
        {
            return actual.getPropertyKeys();
        }

        @Override
        public boolean hasProperty( String key )
        {
            return actual.hasProperty( key );
        }

        @Override
        public Object removeProperty( String key )
        {
            return readOnly();
        }

        @Override
        public void setProperty( String key, Object value )
        {
            readOnly();
        }
    }

    private class ReadOnlyRelationshipProxy implements Relationship
    {
        private final Relationship actual;

        ReadOnlyRelationshipProxy( Relationship actual )
        {
            this.actual = actual;
        }

        @Override
        public int hashCode()
        {
            return actual.hashCode();
        }

        @Override
        public boolean equals( Object obj )
        {
            return (obj instanceof Relationship) && ((Relationship) obj).getId() == getId();
        }

        @Override
        public String toString()
        {
            return actual.toString();
        }

        @Override
        public long getId()
        {
            return actual.getId();
        }

        @Override
        public void delete()
        {
            readOnly();
        }

        @Override
        public Node getEndNode()
        {
            return new ReadOnlyNodeProxy( actual.getEndNode() );
        }

        @Override
        public Node[] getNodes()
        {
            return new Node[]{getStartNode(), getEndNode()};
        }

        @Override
        public Node getOtherNode( Node node )
        {
            return new ReadOnlyNodeProxy( actual.getOtherNode( node ) );
        }

        @Override
        public Node getStartNode()
        {
            return new ReadOnlyNodeProxy( actual.getStartNode() );
        }

        @Override
        public RelationshipType getType()
        {
            return actual.getType();
        }

        @Override
        public boolean isType( RelationshipType type )
        {
            return actual.isType( type );
        }

        @Override
        public GraphDatabaseService getGraphDatabase()
        {
            return ReadOnlyGraphDatabaseProxy.this;
        }

        @Override
        public Object getProperty( String key )
        {
            return actual.getProperty( key );
        }

        @Override
        public Object getProperty( String key, Object defaultValue )
        {
            return actual.getProperty( key, defaultValue );
        }

        @Override
        public Iterable<String> getPropertyKeys()
        {
            return actual.getPropertyKeys();
        }

        @Override
        public boolean hasProperty( String key )
        {
            return actual.hasProperty( key );
        }

        @Override
        public Object removeProperty( String key )
        {
            return readOnly();
        }

        @Override
        public void setProperty( String key, Object value )
        {
            readOnly();
        }
    }

    public Iterable<Node> nodes( Iterable<Node> nodes )
    {
        return new IterableWrapper<Node, Node>( nodes )
        {
            @Override
            protected Node underlyingObjectToObject( Node node )
            {
                return new ReadOnlyNodeProxy( node );
            }
        };
    }

    public Iterable<Relationship> relationships( Iterable<Relationship> relationships )
    {
        return new IterableWrapper<Relationship, Relationship>( relationships )
        {
            @Override
            protected Relationship underlyingObjectToObject( Relationship relationship )
            {
                return new ReadOnlyRelationshipProxy( relationship );
            }
        };
    }

    @Override
    public boolean existsForNodes( String indexName )
    {
        return actual.index().existsForNodes( indexName );
    }

    @Override
    public Index<Node> forNodes( String indexName )
    {
        return new ReadOnlyNodeIndexProxy( actual.index().forNodes( indexName, null ) );
    }

    @Override
    public Index<Node> forNodes( String indexName, Map<String, String> customConfiguration )
    {
        return new ReadOnlyNodeIndexProxy( actual.index().forNodes( indexName, customConfiguration ) );
    }

    @Override
    public String[] nodeIndexNames()
    {
        return actual.index().nodeIndexNames();
    }

    @Override
    public boolean existsForRelationships( String indexName )
    {
        return actual.index().existsForRelationships( indexName );
    }

    @Override
    public RelationshipIndex forRelationships( String indexName )
    {
        return new ReadOnlyRelationshipIndexProxy( actual.index().forRelationships( indexName, null ) );
    }

    @Override
    public RelationshipIndex forRelationships( String indexName,
                                               Map<String, String> customConfiguration )
    {
        return new ReadOnlyRelationshipIndexProxy( actual.index().forRelationships( indexName, customConfiguration ) );
    }

    @Override
    public String[] relationshipIndexNames()
    {
        return actual.index().relationshipIndexNames();
    }

    @Override
    public IndexManager index()
    {
        return this;
    }

    @Override
    public TraversalDescription traversalDescription()
    {
        return actual.traversalDescription();
    }

    @Override
    public BidirectionalTraversalDescription bidirectionalTraversalDescription()
    {
        return actual.bidirectionalTraversalDescription();
    }

    @Override
    public Map<String, String> getConfiguration( Index<? extends PropertyContainer> index )
    {
        return actual.index().getConfiguration( index );
    }

    @Override
    public String setConfiguration( Index<? extends PropertyContainer> index, String key,
                                    String value )
    {
        throw new ReadOnlyDbException();
    }

    @Override
    public String removeConfiguration( Index<? extends PropertyContainer> index, String key )
    {
        throw new ReadOnlyDbException();
    }

    @Override
    public AutoIndexer<Node> getNodeAutoIndexer()
    {
        return actual.index().getNodeAutoIndexer();
    }

    @Override
    public RelationshipAutoIndexer getRelationshipAutoIndexer()
    {
        return actual.index().getRelationshipAutoIndexer();
    }

    abstract class ReadOnlyIndexProxy<T extends PropertyContainer, I extends Index<T>> implements
            Index<T>
    {
        final I actual;

        ReadOnlyIndexProxy( I actual )
        {
            this.actual = actual;
        }

        abstract T wrap( T actual );

        @Override
        public void delete()
        {
            readOnly();
        }

        @Override
        public void add( T entity, String key, Object value )
        {
            readOnly();
        }

        @Override
        public T putIfAbsent( T entity, String key, Object value )
        {
            readOnly();
            return null;
        }

        @Override
        public IndexHits<T> get( String key, Object value )
        {
            return new ReadOnlyIndexHitsProxy<T>( this, actual.get( key, value ) );
        }

        @Override
        public IndexHits<T> query( String key, Object queryOrQueryObject )
        {
            return new ReadOnlyIndexHitsProxy<T>( this, actual.query( key, queryOrQueryObject ) );
        }

        @Override
        public IndexHits<T> query( Object queryOrQueryObject )
        {
            return new ReadOnlyIndexHitsProxy<T>( this, actual.query( queryOrQueryObject ) );
        }

        @Override
        public void remove( T entity, String key, Object value )
        {
            readOnly();
        }

        @Override
        public void remove( T entity, String key )
        {
            readOnly();
        }

        @Override
        public void remove( T entity )
        {
            readOnly();
        }

        @Override
        public boolean isWriteable()
        {
            return false;
        }

        @Override
        public GraphDatabaseService getGraphDatabase()
        {
            return actual.getGraphDatabase();
        }
    }

    class ReadOnlyNodeIndexProxy extends ReadOnlyIndexProxy<Node, Index<Node>>
    {
        ReadOnlyNodeIndexProxy( Index<Node> actual )
        {
            super( actual );
        }

        @Override
        Node wrap( Node actual )
        {
            return readOnly( actual );
        }

        @Override
        public String getName()
        {
            return actual.getName();
        }

        @Override
        public Class<Node> getEntityType()
        {
            return Node.class;
        }
    }

    class ReadOnlyRelationshipIndexProxy extends
            ReadOnlyIndexProxy<Relationship, RelationshipIndex> implements RelationshipIndex
    {
        ReadOnlyRelationshipIndexProxy( RelationshipIndex actual )
        {
            super( actual );
        }

        @Override
        Relationship wrap( Relationship actual )
        {
            return readOnly( actual );
        }

        @Override
        public IndexHits<Relationship> get( String key, Object valueOrNull, Node startNodeOrNull,
                                            Node endNodeOrNull )
        {
            return new ReadOnlyIndexHitsProxy<Relationship>( this, actual.get( key, valueOrNull,
                    startNodeOrNull, endNodeOrNull ) );
        }

        @Override
        public IndexHits<Relationship> query( String key, Object queryOrQueryObjectOrNull,
                                              Node startNodeOrNull, Node endNodeOrNull )
        {
            return new ReadOnlyIndexHitsProxy<Relationship>( this, actual.query( key,
                    queryOrQueryObjectOrNull, startNodeOrNull, endNodeOrNull ) );
        }

        @Override
        public IndexHits<Relationship> query( Object queryOrQueryObjectOrNull,
                                              Node startNodeOrNull, Node endNodeOrNull )
        {
            return new ReadOnlyIndexHitsProxy<Relationship>( this, actual.query(
                    queryOrQueryObjectOrNull, startNodeOrNull, endNodeOrNull ) );
        }

        @Override
        public String getName()
        {
            return actual.getName();
        }

        @Override
        public Class<Relationship> getEntityType()
        {
            return Relationship.class;
        }
    }

    private static class ReadOnlyIndexHitsProxy<T extends PropertyContainer> implements
            IndexHits<T>
    {
        private final ReadOnlyIndexProxy<T, ?> index;
        private final IndexHits<T> actual;

        ReadOnlyIndexHitsProxy( ReadOnlyIndexProxy<T, ?> index, IndexHits<T> actual )
        {
            this.index = index;
            this.actual = actual;
        }

        @Override
        public void close()
        {
            actual.close();
        }

        @Override
        public T getSingle()
        {
            return index.wrap( actual.getSingle() );
        }

        @Override
        public int size()
        {
            return actual.size();
        }

        @Override
        public boolean hasNext()
        {
            return actual.hasNext();
        }

        @Override
        public T next()
        {
            return index.wrap( actual.next() );
        }

        @Override
        public void remove()
        {
            readOnly();
        }

        @Override
        public ResourceIterator<T> iterator()
        {
            return this;
        }

        @Override
        public float currentScore()
        {
            return actual.currentScore();
        }
    }

    private class ReadOnlySchemaProxy implements Schema
    {
        private final Schema actual;

        public ReadOnlySchemaProxy( Schema actual )
        {

            this.actual = actual;
        }

        @Override
        public IndexCreator indexFor( Label label )
        {
            throw readOnlyException();
        }

        @Override
        public Iterable<IndexDefinition> getIndexes( Label label )
        {
            return actual.getIndexes( label );
        }

        @Override
        public Iterable<IndexDefinition> getIndexes()
        {
            return actual.getIndexes();
        }

        @Override
        public IndexState getIndexState( IndexDefinition index )
        {
            return actual.getIndexState( index );
        }
        
        @Override
        public String getIndexFailure( IndexDefinition index )
        {
            return actual.getIndexFailure( index );
        }

        @Override
        public void awaitIndexOnline( IndexDefinition index, long duration, TimeUnit unit )
        {
            actual.awaitIndexOnline( index, duration, unit );
        }

        @Override
        public void awaitIndexesOnline( long duration, TimeUnit unit )
        {
            actual.awaitIndexesOnline( duration, unit );
        }

        @Override
        public ConstraintCreator constraintFor( Label label )
        {
            throw readOnlyException();
        }

        @Override
        public Iterable<ConstraintDefinition> getConstraints()
        {
            return actual.getConstraints();
        }

        @Override
        public Iterable<ConstraintDefinition> getConstraints( Label label )
        {
            return actual.getConstraints( label );
        }
    }

    @Override
    public DependencyResolver getDependencyResolver()
    {
        return actual.getDependencyResolver();
    }

    @Override
    public NodeManager getNodeManager()
    {
        return actual.getNodeManager();
    }

    @Override
    public LockManager getLockManager()
    {
        return actual.getLockManager();
    }

    @Override
    public XaDataSourceManager getXaDataSourceManager()
    {
        return actual.getXaDataSourceManager();
    }

    @Override
    public TransactionManager getTxManager()
    {
        return txManager;
    }

    @Override
    public RelationshipTypeTokenHolder getRelationshipTypeTokenHolder()
    {
        return actual.getRelationshipTypeTokenHolder();
    }

    @Override
    public String getStoreDir()
    {
        return actual.getStoreDir();
    }

    @Override
    public TransactionBuilder tx()
    {
        return actual.tx();
    }

    @Override
    public KernelPanicEventGenerator getKernelPanicGenerator()
    {
        return actual.getKernelPanicGenerator();
    }

    @Override
    public Guard getGuard()
    {
        return actual.getGuard();
    }

    @Override
    public StoreId getStoreId()
    {
        return actual.getStoreId();
    }

    @Override
    public TxIdGenerator getTxIdGenerator()
    {
        return actual.getTxIdGenerator();
    }

    @Override
    public ResourceIterable<Node> findNodesByLabelAndProperty( Label label, String key, Object value )
    {
        return actual.findNodesByLabelAndProperty( label, key, value );
    }
}<|MERGE_RESOLUTION|>--- conflicted
+++ resolved
@@ -21,11 +21,8 @@
 
 import java.io.Serializable;
 import java.util.Map;
-<<<<<<< HEAD
 import java.util.concurrent.TimeUnit;
 
-=======
->>>>>>> 25cea677
 import javax.transaction.HeuristicMixedException;
 import javax.transaction.HeuristicRollbackException;
 import javax.transaction.InvalidTransactionException;
@@ -278,14 +275,12 @@
     }
 
     @Override
-<<<<<<< HEAD
-=======
     public boolean isAvailable( long timeout )
     {
         return actual.isAvailable( timeout );
     }
 
->>>>>>> 25cea677
+    @Override
     public void shutdown()
     {
         actual.shutdown();
