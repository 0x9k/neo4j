--- conflicted
+++ resolved
@@ -92,12 +92,7 @@
             <phase>none</phase>
           </execution>
         </executions>
-      </plugin>
-<<<<<<< HEAD
-     </plugins>
-=======
     </plugins>
->>>>>>> 66c71aa8
   </build>
 
   <distributionManagement>
