<project xmlns="http://maven.apache.org/POM/4.0.0" xmlns:xsi="http://www.w3.org/2001/XMLSchema-instance"
         xsi:schemaLocation="http://maven.apache.org/POM/4.0.0
                      http://maven.apache.org/xsd/maven-4.0.0.xsd">
  <modelVersion>4.0.0</modelVersion>
  <parent>
    <groupId>org.neo4j.build</groupId>
    <artifactId>parent-central</artifactId>
    <version>42</version>
    <relativePath/>
  </parent>

  <groupId>org.neo4j</groupId>
  <artifactId>parent</artifactId>
  <version>3.1.0-SNAPSHOT</version>

  <packaging>pom</packaging>
  <name>Neo4j</name>
  <description>Neo4j Graph Database</description>

  <properties>
    <project.build.sourceEncoding>UTF-8</project.build.sourceEncoding>
    <maven.compiler.source>1.8</maven.compiler.source>
    <maven.compiler.target>1.8</maven.compiler.target>
    <neo4j.java.version>${maven.compiler.source}</neo4j.java.version>
    <pico.version>2.14.3</pico.version>
    <licensing.prepend.text>notice-agpl-prefix.txt</licensing.prepend.text>
    <licensing.phase>compile</licensing.phase>
    <lucene.version>5.5.0</lucene.version>
    <bouncycastle.version>1.53</bouncycastle.version>
    <generate-config-docs-phase>prepare-package</generate-config-docs-phase>
    <hsqldb.version>2.3.2</hsqldb.version>
    <test.runner.jvm.settings.additional></test.runner.jvm.settings.additional>
    <test.runner.jvm.settings>-Xmx2G -XX:+HeapDumpOnOutOfMemoryError -XX:HeapDumpPath=target/test-data -Dorg.neo4j.unsafe.impl.internal.dragons.UnsafeUtil.DIRTY_MEMORY=true -Dorg.neo4j.unsafe.impl.internal.dragons.UnsafeUtil.CHECK_NATIVE_ACCESS=true -Dorg.neo4j.io.pagecache.impl.muninn.usePreciseCursorErrorStackTraces=true -XX:+UnlockExperimentalVMOptions -XX:+TrustFinalNonStaticFields ${test.runner.jvm.settings.additional}</test.runner.jvm.settings>
    <doclint-groups>reference</doclint-groups>
    <jetty.version>9.2.9.v20150224</jetty.version>
    <findbugs.version>3.0.0</findbugs.version>
    <git.commit>unknown-commit</git.commit>
  </properties>

  <modules>
    <module>community</module>
    <module>enterprise</module>
    <module>integrationtests</module>
    <module>stresstests</module>
    <module>tools</module>
<<<<<<< HEAD
    <module>packaging</module>
    <module>doctools</module>
=======
>>>>>>> 0bae728a
  </modules>

  <build>
    <plugins>
      <plugin>
        <artifactId>maven-surefire-plugin</artifactId>
        <configuration>
          <argLine>${test.runner.jvm.settings}</argLine>
        </configuration>
      </plugin>
      <plugin>
        <artifactId>maven-failsafe-plugin</artifactId>
        <configuration>
          <argLine>${test.runner.jvm.settings}</argLine>
        </configuration>
      </plugin>
      <plugin>
        <groupId>org.codehaus.mojo</groupId>
        <artifactId>build-helper-maven-plugin</artifactId>
        <executions>
          <execution>
            <phase>generate-sources</phase>
            <goals><goal>add-source</goal></goals>
            <configuration>
              <sources>
                <source>target/generated-sources/version</source>
              </sources>
            </configuration>
          </execution>
        </executions>
      </plugin>
      <plugin>
        <artifactId>maven-checkstyle-plugin</artifactId>
        <version>2.17</version>
        <configuration>
          <configLocation>build/checkstyle.xml</configLocation>
          <consoleOutput>true</consoleOutput>
          <logViolationsToConsole>true</logViolationsToConsole>
          <failsOnError>true</failsOnError>
          <failOnViolation>true</failOnViolation>
          <includeTestSourceDirectory>true</includeTestSourceDirectory>
        </configuration>
        <executions>
          <execution>
            <id>validate</id>
            <phase>validate</phase>
            <goals>
              <goal>check</goal>
            </goals>
          </execution>
        </executions>
      </plugin>
    </plugins>
    <pluginManagement>
      <plugins>
        <plugin>
          <groupId>org.neo4j.build.plugins</groupId>
          <artifactId>clirr-maven-plugin</artifactId>
          <version>1.0.1</version>
        </plugin>
        <plugin>
          <groupId>org.apache.maven.plugins</groupId>
          <artifactId>maven-dependency-plugin</artifactId>
          <version>2.10</version>
        </plugin>
        <plugin>
          <groupId>org.codehaus.mojo</groupId>
          <artifactId>exec-maven-plugin</artifactId>
          <version>1.4.0</version>
        </plugin>
        <plugin>
          <groupId>org.apache.maven.plugins</groupId>
          <artifactId>maven-shade-plugin</artifactId>
          <version>2.1</version>
          <!-- 2.1 ? Yes, 2.0 has maven3 issues -->
        </plugin>
        <plugin>
          <groupId>org.apache.maven.plugins</groupId>
          <artifactId>maven-assembly-plugin</artifactId>
          <version>2.5.4</version>
        </plugin>
        <plugin>
          <groupId>org.apache.maven.plugins</groupId>
          <artifactId>maven-javadoc-plugin</artifactId>
          <version>2.10.3</version>
        </plugin>
        <plugin>
          <groupId>com.voltvoodoo</groupId>
          <artifactId>brew</artifactId>
          <version>0.2.10</version>
        </plugin>
        <plugin>
          <groupId>com.github.searls</groupId>
          <artifactId>jasmine-maven-plugin</artifactId>
          <version>1.2.0.0</version>
        </plugin>
        <plugin>
          <groupId>org.neo4j.build.plugins</groupId>
          <artifactId>licensing-maven-plugin</artifactId>
          <version>1.7.5</version>
          <configuration>
            <failIfDisliked>true</failIfDisliked>
            <failIfMissing>true</failIfMissing>
            <plainTextReport>true</plainTextReport>
            <prependText>${licensing.prepend.text}</prependText>
            <excludedGroups>
              ^((org.neo4j){1}|(org.neo4j.app){1}|(org.neo4j.doc){1}|(org.neo4j.server.plugin){1}|(org.neo4j.assembly){1}|(org.neo4j.bolt){1}|(org.neo4j.build){1}|(org.neo4j.examples){1}|(org.neo4j.test){1})$
            </excludedGroups>
            <excludedArtifacts>^((neo4j-browser))$</excludedArtifacts>
            <includedScopes>compile</includedScopes>
          </configuration>
          <executions>
            <execution>
              <id>enforce-licensing-oss</id>
              <phase>${licensing.phase}</phase>
              <goals>
                <goal>check</goal>
              </goals>
              <configuration>
                <licensingRequirementFiles>
                  <licensingRequirementFile>licensing-requirements-base.xml</licensingRequirementFile>
                  <licensingRequirementFile>licensing-requirements-oss.xml</licensingRequirementFile>
                </licensingRequirementFiles>
                <thirdPartyLicensingFilename>${project.artifactId}-${project.version}-oss.txt
                </thirdPartyLicensingFilename>
              </configuration>
            </execution>
            <execution>
              <id>enforce-licensing-com</id>
              <phase>${licensing.phase}</phase>
              <goals>
                <goal>check</goal>
              </goals>
              <configuration>
                <licensingRequirementFiles>
                  <licensingRequirementFile>licensing-requirements-base.xml</licensingRequirementFile>
                  <licensingRequirementFile>licensing-requirements-com.xml</licensingRequirementFile>
                </licensingRequirementFiles>
                <thirdPartyLicensingFilename>${project.artifactId}-${project.version}.txt</thirdPartyLicensingFilename>
              </configuration>
            </execution>
            <execution>
              <id>list-all-licenses</id>
              <phase>${licensing.phase}</phase>
              <goals>
                <goal>check</goal>
              </goals>
              <configuration>
                <licensingRequirementFiles>
                  <licensingRequirementFile>licensing-requirements-base.xml</licensingRequirementFile>
                </licensingRequirementFiles>
                <thirdPartyLicensingFilename>${project.artifactId}-${project.version}-NOTICE.txt
                </thirdPartyLicensingFilename>
                <checkExistingNoticeFile>${project.build.directory}/../NOTICE.txt</checkExistingNoticeFile>
                <listPrependText>list-prefix.txt</listPrependText>
                <listReport>${project.artifactId}-${project.version}-LICENSES.txt</listReport>
                <checkExistingLicensesFile>${project.build.directory}/../LICENSES.txt</checkExistingLicensesFile>
              </configuration>
            </execution>
          </executions>
          <dependencies>
            <dependency>
              <groupId>org.neo4j.build</groupId>
              <artifactId>licensecheck-config</artifactId>
              <version>${project.version}</version>
            </dependency>
          </dependencies>
        </plugin>
        <plugin>
          <groupId>org.eclipse.m2e</groupId>
          <artifactId>lifecycle-mapping</artifactId>
          <version>1.0.0</version>
          <configuration>
            <lifecycleMappingMetadata>
              <pluginExecutions>
                <pluginExecution>
                  <pluginExecutionFilter>
                    <groupId>net.alchim31.maven</groupId>
                    <artifactId>scala-maven-plugin</artifactId>
                    <versionRange>[3.1.0,)</versionRange>
                    <goals>
                      <goal>add-source</goal>
                      <goal>compile</goal>
                      <goal>testCompile</goal>
                      <goal>doc</goal>
                      <goal>doc-jar</goal>
                    </goals>
                  </pluginExecutionFilter>
                  <action>
                    <ignore />
                  </action>
                </pluginExecution>
              </pluginExecutions>
            </lifecycleMappingMetadata>
          </configuration>
        </plugin>
      </plugins>
    </pluginManagement>
  </build>

  <profiles>
    <!--
     Git information extraction profiles.
     Activate by adding the required Git information to the environment, e.g. on *nix:

     export GIT_COMMIT
     GIT_COMMIT=$(git rev-parse HEAD)
    -->
    <profile>
      <id>attach-git-info-commit</id>
      <activation>
        <activeByDefault>false</activeByDefault>
        <property>
          <name>env.GIT_COMMIT</name>
        </property>
      </activation>
      <properties>
        <git.commit>${env.GIT_COMMIT}</git.commit>
      </properties>
    </profile>

    <!-- Build configuration profiles -->
    <profile>
      <id>neo-full-build</id>
      <activation>
        <activeByDefault>false</activeByDefault>
        <property>
          <name>fullBuild</name>
        </property>
      </activation>
      <modules>
        <module>manual</module>
      </modules>
      <properties>
        <attach-docs-phase>verify</attach-docs-phase>
      </properties>
    </profile>
    <profile>
      <id>neo-docs-build</id>
      <activation>
        <activeByDefault>false</activeByDefault>
        <property>
          <name>docsBuild</name>
        </property>
      </activation>
      <modules>
        <module>manual</module>
      </modules>
      <properties>
        <attach-java-sources-phase>package</attach-java-sources-phase>
        <attach-java-test-sources-phase>package</attach-java-test-sources-phase>
        <attach-test-jar-phase>package</attach-test-jar-phase>
        <attach-docs-phase>verify</attach-docs-phase>
        <integration-test-phase>integration-test</integration-test-phase>
      </properties>
      <build>
        <pluginManagement>
          <plugins>
            <plugin>
              <groupId>org.apache.maven.plugins</groupId>
              <artifactId>maven-surefire-plugin</artifactId>
              <configuration>
                <includes>
                  <include>**/DocTest*.java</include>
                  <include>**/*DocTest.java</include>
                  <include>**/*DocTests.java</include>
                  <include>**/*DocTestCase.java</include>
                </includes>
              </configuration>
            </plugin>
            <plugin>
              <groupId>org.apache.maven.plugins</groupId>
              <artifactId>maven-failsafe-plugin</artifactId>
              <configuration>
                <includes>
                  <include>**/DocIT*.java</include>
                  <include>**/*DocIT.java</include>
                  <include>**/*DocITCase.java</include>
                </includes>
              </configuration>
            </plugin>
          </plugins>
        </pluginManagement>
      </build>
    </profile>
    <profile>
      <id>neo-minimal-build</id>
      <activation>
        <activeByDefault>false</activeByDefault>
        <property>
          <name>minimalBuild</name>
        </property>
      </activation>
      <properties>
        <test-resources-phase>none</test-resources-phase>
        <test-compile-phase>none</test-compile-phase>
        <test-phase>none</test-phase>
        <attach-test-jar-phase>none</attach-test-jar-phase>
        <scala-test-compile-phase>none</scala-test-compile-phase>
      </properties>
    </profile>
    <profile>
      <id>has-sources</id>
      <activation>
        <activeByDefault>false</activeByDefault>
        <file>
          <exists>src/main</exists>
        </file>
      </activation>
      <build>
        <plugins>
          <plugin>
            <groupId>org.neo4j.build.plugins</groupId>
            <artifactId>licensing-maven-plugin</artifactId>
          </plugin>
        </plugins>
      </build>
    </profile>
    <profile>
      <id>causal-clustering-tests-only</id>
      <properties>
        <test-phase>none</test-phase>
      </properties>
    </profile>
    <profile>
      <id>java8-set-javadoc-doclint</id>
      <activation>
        <jdk>[1.8,)</jdk>
      </activation>
      <build>
        <plugins>
          <plugin>
            <artifactId>maven-javadoc-plugin</artifactId>
            <configuration>
              <additionalparam>-Xdoclint:${doclint-groups}</additionalparam>
            </configuration>
          </plugin>
        </plugins>
      </build>
    </profile>
  </profiles>

  <dependencyManagement>
    <dependencies>
      <dependency>
        <groupId>org.apache.lucene</groupId>
        <artifactId>lucene-analyzers-common</artifactId>
        <version>${lucene.version}</version>
      </dependency>
      <dependency>
        <groupId>org.apache.lucene</groupId>
        <artifactId>lucene-core</artifactId>
        <version>${lucene.version}</version>
      </dependency>
      <dependency>
        <groupId>org.apache.lucene</groupId>
        <artifactId>lucene-codecs</artifactId>
        <version>${lucene.version}</version>
      </dependency>
      <dependency>
        <groupId>org.apache.lucene</groupId>
        <artifactId>lucene-queryparser</artifactId>
        <version>${lucene.version}</version>
        <exclusions>
          <exclusion>
            <groupId>org.apache.lucene</groupId>
            <artifactId>lucene-queries</artifactId>
          </exclusion>
          <exclusion>
            <groupId>org.apache.lucene</groupId>
            <artifactId>lucene-sandbox</artifactId>
          </exclusion>
        </exclusions>
      </dependency>
      <!-- testing -->
      <dependency>
        <groupId>org.neo4j.driver</groupId>
        <artifactId>neo4j-java-driver</artifactId>
        <version>1.1.0-M05</version>
        <scope>test</scope>
      </dependency>
      <dependency>
        <groupId>org.apache.httpcomponents</groupId>
        <artifactId>httpclient</artifactId>
        <version>4.3.4</version>
        <scope>test</scope>
      </dependency>
      <dependency>
        <groupId>org.apache.httpcomponents</groupId>
        <artifactId>httpcore</artifactId>
        <version>4.3.2</version>
        <scope>test</scope>
      </dependency>
      <dependency>
        <groupId>org.apache.httpcomponents</groupId>
        <artifactId>httpclient</artifactId>
        <version>4.3.4</version>
        <classifier>tests</classifier>
        <scope>test</scope>
      </dependency>
      <dependency>
        <groupId>org.picocontainer</groupId>
        <artifactId>picocontainer</artifactId>
        <version>${pico.version}</version>
        <scope>test</scope>
      </dependency>
      <dependency>
        <groupId>com.google.jimfs</groupId>
        <artifactId>jimfs</artifactId>
        <version>1.1</version>
        <scope>test</scope>
      </dependency>


      <!-- The JUnit-Hamcrest-Mockito combo -->
      <dependency>
        <groupId>junit</groupId>
        <artifactId>junit</artifactId>
        <version>4.12</version>
        <scope>test</scope>
      </dependency>
      <dependency>
          <groupId>org.hamcrest</groupId>
          <artifactId>hamcrest-core</artifactId>
          <version>1.3</version>
          <scope>test</scope>
      </dependency>
      <dependency>
          <groupId>org.hamcrest</groupId>
          <artifactId>hamcrest-library</artifactId>
          <version>1.3</version>
          <scope>test</scope>
      </dependency>

      <dependency>
        <groupId>org.mockito</groupId>
        <artifactId>mockito-core</artifactId>
        <version>1.10.19</version>
        <scope>test</scope>
      </dependency>

      <dependency>
          <groupId>org.objenesis</groupId>
          <artifactId>objenesis</artifactId>
          <version>2.2</version>
          <scope>test</scope>
      </dependency>

      <dependency>
        <groupId>org.hsqldb</groupId>
        <artifactId>hsqldb</artifactId>
        <version>${hsqldb.version}</version>
      </dependency>
      <dependency>
        <groupId>commons-codec</groupId>
        <artifactId>commons-codec</artifactId>
        <version>1.9</version>
        <scope>test</scope>
      </dependency>

      <!-- other -->
      <dependency>
        <groupId>com.google.code.gson</groupId>
        <artifactId>gson</artifactId>
        <version>2.2.4</version>
      </dependency>
      <dependency>
        <groupId>commons-io</groupId>
        <artifactId>commons-io</artifactId>
        <version>2.4</version>
      </dependency>
      <dependency>
        <groupId>commons-configuration</groupId>
        <artifactId>commons-configuration</artifactId>
        <version>1.10</version>
        <type>jar</type>
        <scope>compile</scope>
        <exclusions>
          <exclusion>
            <artifactId>commons-digester</artifactId>
            <groupId>commons-digester</groupId>
          </exclusion>
        </exclusions>
      </dependency>
      <!-- Added (directly) to avoid version clash in commons-configuration. -->
      <dependency>
        <groupId>commons-digester</groupId>
        <artifactId>commons-digester</artifactId>
        <version>2.1</version>
        <type>jar</type>
        <scope>compile</scope>
      </dependency>
      <dependency>
        <groupId>org.apache.commons</groupId>
        <artifactId>commons-lang3</artifactId>
        <version>3.3.2</version>
      </dependency>
      <dependency>
        <groupId>org.apache.commons</groupId>
        <artifactId>commons-compress</artifactId>
        <version>1.12</version>
      </dependency>

      <!-- Netty is used by three components: Com, Cluster and Bolt Socket Transport.
           Netty 4 is a significant improvement over Netty 3, in that it introduces
           buffer pooling (among lots of other improvements), and thus we want to move
           to Netty 4 to reduce GC overhead. Netty 4 (io.netty:netty-all) can co-exist
           with Netty 3 (io.netty:netty) because they have different modules and different
           package structure. As such, the two netty dependencies represents the in-between
           state while we move all remaining Netty 3 uses over to Netty 4 -->
      <dependency>
        <groupId>io.netty</groupId>
        <artifactId>netty</artifactId>
        <version>3.9.9.Final</version>
      </dependency>
      <dependency>
        <groupId>io.netty</groupId>
        <artifactId>netty-all</artifactId>
        <version>4.0.40.Final</version>
      </dependency>

      <dependency>
        <groupId>log4j</groupId>
        <artifactId>log4j</artifactId>
        <version>1.2.17</version>
      </dependency>
      <dependency>
        <groupId>org.codehaus.janino</groupId>
        <artifactId>janino</artifactId>
        <version>2.6.1</version>
      </dependency>
      <dependency>
        <groupId>net.sf.opencsv</groupId>
        <artifactId>opencsv</artifactId>
        <version>2.3</version>
      </dependency>
      <dependency>
        <groupId>com.sun.jersey</groupId>
        <artifactId>jersey-client</artifactId>
        <version>1.19</version>
        <exclusions>
          <exclusion>
            <groupId>javax.ws.rs</groupId>
            <artifactId>jsr311-api</artifactId>
          </exclusion>
        </exclusions>
      </dependency>
      <dependency>
        <groupId>com.sun.jersey</groupId>
        <artifactId>jersey-server</artifactId>
        <version>1.19</version>
        <exclusions>
          <exclusion>
            <groupId>javax.ws.rs</groupId>
            <artifactId>jsr311-api</artifactId>
          </exclusion>
        </exclusions>
      </dependency>
      <dependency>
        <groupId>com.sun.jersey</groupId>
        <artifactId>jersey-servlet</artifactId>
        <version>1.19</version>
        <exclusions>
          <exclusion>
            <groupId>javax.ws.rs</groupId>
            <artifactId>jsr311-api</artifactId>
          </exclusion>
        </exclusions>
      </dependency>
      <dependency>
        <groupId>com.sun.jersey.contribs</groupId>
        <artifactId>jersey-multipart</artifactId>
        <version>1.19</version>
      </dependency>
      <dependency>
        <groupId>org.codehaus.jackson</groupId>
        <artifactId>jackson-core-asl</artifactId>
        <version>1.9.13</version>
      </dependency>
      <dependency>
        <groupId>org.codehaus.jackson</groupId>
        <artifactId>jackson-jaxrs</artifactId>
        <version>1.9.13</version>
      </dependency>
      <dependency>
        <groupId>org.codehaus.jackson</groupId>
        <artifactId>jackson-mapper-asl</artifactId>
        <version>1.9.13</version>
      </dependency>
      <dependency>
        <groupId>org.eclipse.jetty</groupId>
        <artifactId>jetty-server</artifactId>
        <version>${jetty.version}</version>
      </dependency>
      <dependency>
        <groupId>org.eclipse.jetty</groupId>
        <artifactId>jetty-webapp</artifactId>
        <version>${jetty.version}</version>
      </dependency>
      <dependency>
        <groupId>org.eclipse.jetty</groupId>
        <artifactId>jetty-servlet</artifactId>
        <version>${jetty.version}</version>
      </dependency>
      <dependency>
        <groupId>org.eclipse.jetty.websocket</groupId>
        <artifactId>websocket-client</artifactId>
        <version>9.2.10.v20150310</version>
      </dependency>
      <dependency>
        <groupId>org.mozilla</groupId>
        <artifactId>rhino</artifactId>
        <version>1.7R4</version>
      </dependency>
      <dependency>
        <groupId>org.bouncycastle</groupId>
        <artifactId>bcprov-jdk15on</artifactId>
        <version>${bouncycastle.version}</version>
      </dependency>
      <dependency>
        <groupId>org.bouncycastle</groupId>
        <artifactId>bcpkix-jdk15on</artifactId>
        <version>${bouncycastle.version}</version>
      </dependency>
      <dependency>
        <groupId>org.neo4j.3rdparty.javax.ws.rs</groupId>
        <artifactId>jsr311-api</artifactId>
        <version>1.1.2.r612</version>
      </dependency>
      <dependency>
        <groupId>org.asciidoctor</groupId>
        <artifactId>asciidoctorj</artifactId>
        <version>1.5.2</version>
        <scope>test</scope>
      </dependency>
      <dependency>
        <groupId>org.jruby</groupId>
        <artifactId>jruby-complete</artifactId>
        <version>1.7.20</version>
        <scope>test</scope>
      </dependency>
      <dependency>
        <groupId>org.jsoup</groupId>
        <artifactId>jsoup</artifactId>
        <version>1.8.1</version>
        <scope>test</scope>
      </dependency>
      <dependency>
        <groupId>io.dropwizard.metrics</groupId>
        <artifactId>metrics-core</artifactId>
        <version>3.1.2</version>
      </dependency>
      <dependency>
        <groupId>io.dropwizard.metrics</groupId>
        <artifactId>metrics-graphite</artifactId>
        <version>3.1.2</version>
      </dependency>

      <dependency>
        <groupId>com.google.code.findbugs</groupId>
        <artifactId>annotations</artifactId>
        <version>${findbugs.version}</version>
        <scope>provided</scope>
      </dependency>
    </dependencies>
  </dependencyManagement>
</project><|MERGE_RESOLUTION|>--- conflicted
+++ resolved
@@ -43,11 +43,7 @@
     <module>integrationtests</module>
     <module>stresstests</module>
     <module>tools</module>
-<<<<<<< HEAD
     <module>packaging</module>
-    <module>doctools</module>
-=======
->>>>>>> 0bae728a
   </modules>
 
   <build>
