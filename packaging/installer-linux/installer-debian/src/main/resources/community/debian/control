--- conflicted
+++ resolved
@@ -8,14 +8,9 @@
 
 Package: neo4j
 Architecture: all
-<<<<<<< HEAD
 Pre-Depends: dpkg (>= 1.15.7.2)
-Depends: ${misc:Depends}, bash, daemon, adduser, psmisc, lsb-base, java8-runtime | j2re1.8
-Conflicts: java9-runtime-headless, java9-runtime
-=======
-Depends: ${misc:Depends}, daemon, adduser, psmisc, lsof, lsb-base, openjdk-7-jre | openjdk-8-jre | java7-runtime
+Depends: ${misc:Depends}, bash, daemon, adduser, psmisc, lsb-base, openjdk-8-jre | java8-runtime
 Conflicts:
->>>>>>> cee45227
 Replaces: neo4j-enterprise, neo4j-advanced
 Description: graph database server
  Neo4j server is a database that stores data as graphs rather than tables.